--- conflicted
+++ resolved
@@ -27,18 +27,9 @@
 use futures::stream::Stream;
 use nodespace_core::{
     db::HttpStore,
-<<<<<<< HEAD
-    models::{Node, NodeFilter, NodeUpdate},
+    models,
+    models::{Node, NodeFilter, NodeUpdate, SchemaNode},
     services::{CreateNodeParams, NodeService, NodeServiceError},
-    SchemaNode,
-=======
-    models::{
-        self,
-        schema::{ProtectionLevel, SchemaDefinition, SchemaField},
-        Node, NodeFilter, NodeUpdate,
-    },
-    services::{CreateNodeParams, NodeService, NodeServiceError, SchemaService},
->>>>>>> 74542f08
 };
 use serde::{Deserialize, Serialize};
 use std::{convert::Infallible, sync::Arc, time::Duration};
