//! Development-only HTTP server for web-mode testing
//!
//! This module provides a REST API that mirrors Tauri IPC commands,
//! enabling web mode testing with real database access. The server
//! only compiles when the `dev-server` feature is enabled and should
//! NEVER be included in production builds.
//!
//! # Architecture
//!
//! The dev server is organized into modular endpoint modules:
//! - `node_endpoints`: Phase 1 MVP (basic CRUD operations)
//! - Future phases will add additional modules as needed
//!
//! # Usage
//!
//! Start the server with:
//! ```bash
//! cargo run --bin dev-server --features dev-server
//! ```
//!
//! Or via npm script:
//! ```bash
//! bun run dev:server
//! ```
//!
//! # Security
//!
//! - CORS restricted to localhost:1420 (Vite dev server)
//! - No authentication (local development only)
//! - Never runs in production (feature-gated)

use axum::{
    http::{header, Method},
    Router,
};
use std::sync::{Arc, RwLock};
use tower_http::cors::{Any, CorsLayer};

use nodespace_core::NodeService;

// Phase 1: Node CRUD endpoints (this issue #209)
mod node_endpoints;

// Phase 2: Query and advanced operations (added by #211)
mod query_endpoints;

// Phase 3: Embeddings and mentions (added by #212)
mod embedding_endpoints;

// Shared HTTP error handling
mod http_error;

// Re-export HttpError for use by endpoint modules
pub use http_error::HttpError;

/// Type alias for services that can be dynamically swapped during tests
///
/// The Arc<RwLock<Arc<T>>> pattern enables:
/// - Thread-safe shared ownership (outer Arc)
/// - Safe service replacement via write lock (RwLock)
/// - Multiple readers or single writer semantics (inner Arc)
type SharedService<T> = Arc<RwLock<Arc<T>>>;

/// Application state shared across all endpoints
///
<<<<<<< HEAD
/// Uses db_path instead of shared DatabaseService to fix Issue #255 (race condition).
/// Each endpoint creates a fresh DatabaseService connection per request, ensuring
/// no stale connections after database initialization.
///
/// Each test can call /api/database/init with a unique database path,
/// and the init endpoint will update the path and recreate the NodeService.
=======
/// Uses RwLock to allow dynamic database switching for test isolation (Issue #255).
/// Each test can call /api/database/init with a unique database path, and the init
/// endpoint will:
/// 1. Drain connections from the old database
/// 2. Create a new DatabaseService
/// 3. Atomically swap the services
///
/// This ensures proper synchronization without stale connections.
>>>>>>> b7fbd2e6
#[derive(Clone)]
pub struct AppState {
    pub db_path: Arc<RwLock<String>>,
    pub node_service: SharedService<NodeService>,
}

/// Create the main application router with all endpoint modules
///
/// This function uses axum's modular routing pattern, allowing each
/// phase to add their endpoints independently via `.merge()`.
///
/// # Architecture for Multi-Phase Development
///
/// Each phase adds a new module and merges its routes here:
///
/// ```rust,ignore
/// pub fn create_router(state: AppState) -> Router {
///     Router::new()
///         .merge(node_endpoints::routes(state.clone()))      // Phase 1
///         .merge(query_endpoints::routes(state.clone()))     // Phase 2 (added by #211)
///         .merge(embedding_endpoints::routes(state.clone())) // Phase 3 (added by #212)
///         .layer(cors_layer())
/// }
/// ```
pub fn create_router(state: AppState) -> Router {
    Router::new()
        // Phase 1: Basic node CRUD operations (this issue #209)
        .merge(node_endpoints::routes(state.clone()))
        // Phase 2: Query and advanced operations (added by #211)
        .merge(query_endpoints::routes(state.clone()))
        // Phase 3: Embeddings and mentions (added by #212)
        .merge(embedding_endpoints::routes(state.clone()))
        .layer(cors_layer())
}

/// Create CORS layer for development
///
/// Allows requests from Vite dev server. Supports configurable origins via
/// CORS_ALLOW_ORIGIN environment variable for flexibility when Vite uses
/// different ports.
///
/// Default: http://localhost:1420
/// Configure: CORS_ALLOW_ORIGIN="http://localhost:5173" cargo run ...
fn cors_layer() -> CorsLayer {
    // Allow multiple common Vite ports
    let default_origins = [
        "http://localhost:1420", // NodeSpace default
        "http://localhost:5173", // Vite default
        "http://localhost:1421", // Fallback if 1420 busy
    ];

    // Check for custom CORS origin from environment
    let origins: Vec<header::HeaderValue> =
        if let Ok(custom_origin) = std::env::var("CORS_ALLOW_ORIGIN") {
            vec![custom_origin
                .parse::<header::HeaderValue>()
                .expect("Invalid CORS_ALLOW_ORIGIN - must be valid HTTP origin")]
        } else {
            default_origins
                .iter()
                .map(|o| o.parse::<header::HeaderValue>().unwrap())
                .collect()
        };

    CorsLayer::new()
        .allow_origin(origins)
        .allow_methods([Method::GET, Method::POST, Method::PATCH, Method::DELETE])
        .allow_headers(Any)
        .allow_credentials(false)
}

/// Start the HTTP dev server
///
/// # Arguments
///
/// * `db_path` - Database file path
/// * `node_service` - Node service instance
/// * `port` - Port to listen on (typically 3001)
///
/// # Errors
///
/// Returns error if server fails to bind or start.
pub async fn start_server(
    db_path: Arc<RwLock<String>>,
    node_service: SharedService<NodeService>,
    port: u16,
) -> anyhow::Result<()> {
    let state = AppState {
        db_path,
        node_service,
    };
    let app = create_router(state);

    let addr = format!("127.0.0.1:{}", port);
    tracing::info!("🚀 HTTP dev server starting on http://{}", addr);
    tracing::info!("📡 CORS enabled for http://localhost:1420");
    tracing::info!("⚠️  Development mode only - NOT for production use");

    let listener = tokio::net::TcpListener::bind(&addr).await?;
    axum::serve(listener, app).await?;

    Ok(())
}<|MERGE_RESOLUTION|>--- conflicted
+++ resolved
@@ -36,7 +36,7 @@
 use std::sync::{Arc, RwLock};
 use tower_http::cors::{Any, CorsLayer};
 
-use nodespace_core::NodeService;
+use nodespace_core::{DatabaseService, NodeService};
 
 // Phase 1: Node CRUD endpoints (this issue #209)
 mod node_endpoints;
@@ -63,14 +63,6 @@
 
 /// Application state shared across all endpoints
 ///
-<<<<<<< HEAD
-/// Uses db_path instead of shared DatabaseService to fix Issue #255 (race condition).
-/// Each endpoint creates a fresh DatabaseService connection per request, ensuring
-/// no stale connections after database initialization.
-///
-/// Each test can call /api/database/init with a unique database path,
-/// and the init endpoint will update the path and recreate the NodeService.
-=======
 /// Uses RwLock to allow dynamic database switching for test isolation (Issue #255).
 /// Each test can call /api/database/init with a unique database path, and the init
 /// endpoint will:
@@ -79,10 +71,9 @@
 /// 3. Atomically swap the services
 ///
 /// This ensures proper synchronization without stale connections.
->>>>>>> b7fbd2e6
 #[derive(Clone)]
 pub struct AppState {
-    pub db_path: Arc<RwLock<String>>,
+    pub db: SharedService<DatabaseService>,
     pub node_service: SharedService<NodeService>,
 }
 
@@ -155,7 +146,7 @@
 ///
 /// # Arguments
 ///
-/// * `db_path` - Database file path
+/// * `db` - Database service instance
 /// * `node_service` - Node service instance
 /// * `port` - Port to listen on (typically 3001)
 ///
@@ -163,12 +154,12 @@
 ///
 /// Returns error if server fails to bind or start.
 pub async fn start_server(
-    db_path: Arc<RwLock<String>>,
+    db: SharedService<DatabaseService>,
     node_service: SharedService<NodeService>,
     port: u16,
 ) -> anyhow::Result<()> {
     let state = AppState {
-        db_path,
+        db,
         node_service,
     };
     let app = create_router(state);
