--- conflicted
+++ resolved
@@ -41,17 +41,6 @@
   order: number; // Sort order for children (fractional ordering)
 }
 
-<<<<<<< HEAD
-=======
-// Domain-friendly getters for the relationship
-export function getParentId(rel: HierarchyRelationship): string {
-  return rel.in;
-}
-
-export function getChildId(rel: HierarchyRelationship): string {
-  return rel.out;
-}
-
 // ============================================================================
 // Nested Tree Structure (for Recursive FETCH optimization)
 // ============================================================================
@@ -81,7 +70,6 @@
   // Nested children (recursive)
   children?: NodeWithChildren[];
 }
->>>>>>> 85a23476
 
 // ============================================================================
 // Error Events
