/**
 * Backend Adapter Pattern for Tauri IPC vs HTTP Dev Server
 *
 * This module provides a unified interface for backend communication that works
 * in both Tauri desktop mode (IPC) and web development mode (HTTP).
 *
 * # Architecture
 *
 * - **TauriAdapter**: Uses Tauri's `invoke()` for IPC communication
 * - **HttpAdapter**: Uses `fetch()` to communicate with HTTP dev server on port 3001
 * - **Auto-detection**: Runtime detection based on `window.__TAURI__` existence
 *
 * # Usage
 *
 * ```typescript
 * import { getBackendAdapter } from '$lib/services/backend-adapter';
 *
 * const adapter = getBackendAdapter();
 * const node = await adapter.getNode('node-123');
 * ```
 *
 * # Extension for Future Phases
 *
 * To add new operations in Phase 2/3:
 * 1. Add method to `BackendAdapter` interface
 * 2. Implement in both `TauriAdapter` and `HttpAdapter`
 * 3. No changes needed to detection or factory function
 */

import { invoke } from '@tauri-apps/api/core';
import type { Node, NodeUpdate } from '$lib/types';
import { toError, DatabaseInitializationError, NodeOperationError } from '$lib/types/errors';

// Phase 3: Embedding-related types

/**
<<<<<<< HEAD
 * Search parameters for topic similarity search
=======
 * Query parameters for node queries (Phase 2)
 */
export interface QueryNodesParams {
  /**
   * Filter by parent ID
   * - Use null to query root nodes (nodes with parentId = null)
   * - Use specific ID to query children of that node
   */
  parentId?: string | null;

  /**
   * Filter by container ID (optional)
   */
  containerId?: string;
}

/**
 * Backend adapter interface - Phase 1 & Phase 2 operations
>>>>>>> e7b64ed3
 *
 * @example
 * ```typescript
 * const params: SearchTopicsParams = {
 *   query: "machine learning",
 *   threshold: 0.7,
 *   limit: 20,
 *   exact: false
 * };
 * const results = await adapter.searchTopics(params);
 * ```
 */
export interface SearchTopicsParams {
  query: string;
  threshold?: number;
  limit?: number;
  exact?: boolean;
}

/**
 * Result of batch embedding generation
 *
 * @example
 * ```typescript
 * const result: BatchEmbeddingResult = await adapter.batchGenerateEmbeddings([
 *   "topic-1",
 *   "topic-2",
 *   "topic-3"
 * ]);
 * console.log(`Successfully embedded ${result.successCount} topics`);
 * if (result.failedEmbeddings.length > 0) {
 *   console.error("Failed embeddings:", result.failedEmbeddings);
 * }
 * ```
 */
export interface BatchEmbeddingResult {
  successCount: number;
  failedEmbeddings: Array<{
    topicId: string;
    error: string;
  }>;
}

/**
 * Input for creating a container node (root node with no parent)
 *
 * @example
 * ```typescript
 * const input: CreateContainerNodeInput = {
 *   content: "Project Planning",
 *   nodeType: "topic",
 *   properties: { priority: "high", status: "active" },
 *   mentionedBy: "user-node-123"
 * };
 * const containerId = await adapter.createContainerNode(input);
 * ```
 */
export interface CreateContainerNodeInput {
  content: string;
  nodeType: string;
  properties?: Record<string, unknown>;
  mentionedBy?: string;
}

/**
 * Backend adapter interface - Phase 1, 2, and 3 operations
 *
 * Phase 1: Basic node CRUD
 * Phase 2: Query operations (to be added)
 * Phase 3: Embeddings and mentions
 */
export interface BackendAdapter {
  // === Phase 1: Basic Node CRUD ===

  /**
   * Initialize database with optional custom path
   * @param dbPath - Optional custom database path (for testing)
   * @returns Path to the initialized database
   */
  initializeDatabase(dbPath?: string): Promise<string>;

  /**
   * Create a new node
   * @param node - Node data without timestamps
   * @returns ID of the created node
   */
  createNode(node: Omit<Node, 'createdAt' | 'modifiedAt'>): Promise<string>;

  /**
   * Get a node by ID
   * @param id - Node ID
   * @returns Node data if found, null otherwise
   */
  getNode(id: string): Promise<Node | null>;

  /**
   * Update an existing node
   * @param id - Node ID
   * @param update - Fields to update (partial)
   */
  updateNode(id: string, update: NodeUpdate): Promise<void>;

  /**
   * Delete a node by ID
   * @param id - Node ID
   */
  deleteNode(id: string): Promise<void>;

  /**
   * Get child nodes of a parent node
   * @param parentId - Parent node ID
   * @returns Array of child nodes
   */
  getChildren(parentId: string): Promise<Node[]>;

<<<<<<< HEAD
  // === Phase 3: Embedding Operations ===

  /**
   * Generate embedding for a topic node
   * @param topicId - ID of the topic node to embed
   * @throws {NodeOperationError} If embedding generation fails
   */
  generateTopicEmbedding(topicId: string): Promise<void>;

  /**
   * Search topics by semantic similarity
   * @param params - Search parameters (query, threshold, limit, exact)
   * @returns Array of matching topic nodes sorted by similarity score (highest first)
   * @throws {NodeOperationError} If search operation fails
   */
  searchTopics(params: SearchTopicsParams): Promise<Node[]>;

  /**
   * Update topic embedding immediately
   * @param topicId - ID of the topic to update
   * @throws {NodeOperationError} If embedding update fails
   */
  updateTopicEmbedding(topicId: string): Promise<void>;

  /**
   * Batch generate embeddings for multiple topics
   * @param topicIds - Array of topic IDs to embed
   * @returns Result object containing success count and array of failed embeddings with error details
   * @throws {NodeOperationError} If batch operation fails completely
   */
  batchGenerateEmbeddings(topicIds: string[]): Promise<BatchEmbeddingResult>;

  /**
   * Get count of stale topics needing re-embedding
   * @returns Number of topics that have been modified but not yet re-embedded
   * @throws {NodeOperationError} If count retrieval fails
   */
  getStaleTopicCount(): Promise<number>;

  /**
   * Smart trigger: Topic closed/unfocused
   * @param topicId - ID of the topic that was closed
   * @throws {NodeOperationError} If trigger operation fails
   */
  onTopicClosed(topicId: string): Promise<void>;

  /**
   * Smart trigger: Idle timeout (30s of no activity)
   * @param topicId - ID of the topic to check
   * @returns True if re-embedding was triggered, false if topic was not stale
   * @throws {NodeOperationError} If trigger operation fails
   */
  onTopicIdle(topicId: string): Promise<boolean>;

  /**
   * Manually sync all stale topics
   * @returns Number of topics successfully re-embedded during the sync operation
   * @throws {NodeOperationError} If sync operation fails
   */
  syncEmbeddings(): Promise<number>;

  // === Phase 3: Node Mention Operations ===

  /**
   * Create a container node (root node with no parent)
   * @param input - Container node data
   * @returns ID of the created container node
   * @throws {NodeOperationError} If container node creation fails
   */
  createContainerNode(input: CreateContainerNodeInput): Promise<string>;

  /**
   * Create a mention relationship between two nodes
   * @param mentioningNodeId - ID of the node that contains the mention
   * @param mentionedNodeId - ID of the node being mentioned
   * @throws {NodeOperationError} If mention creation fails
   */
  createNodeMention(mentioningNodeId: string, mentionedNodeId: string): Promise<void>;
=======
  /**
   * Query nodes by parent and/or container (Phase 2)
   * @since Phase 2
   * @param params - Query parameters
   * @returns Array of matching nodes
   */
  queryNodes(params: QueryNodesParams): Promise<Node[]>;
>>>>>>> e7b64ed3
}

/**
 * Tauri IPC Adapter - Uses invoke() for desktop app communication
 */
export class TauriAdapter implements BackendAdapter {
  async initializeDatabase(dbPath?: string): Promise<string> {
    try {
      if (dbPath) {
        // Note: Current Tauri command doesn't support custom path parameter
        // This would need a backend update to support custom paths
        console.warn('[TauriAdapter] Custom database path not supported via IPC yet');
      }
      return await invoke<string>('initialize_database');
    } catch (error) {
      const err = toError(error);
      throw new DatabaseInitializationError(err.message, err.stack);
    }
  }

  async createNode(node: Omit<Node, 'createdAt' | 'modifiedAt'>): Promise<string> {
    try {
      return await invoke<string>('create_node', { node });
    } catch (error) {
      const err = toError(error);
      throw new NodeOperationError(err.message, node.id, 'create');
    }
  }

  async getNode(id: string): Promise<Node | null> {
    try {
      return await invoke<Node | null>('get_node', { id });
    } catch (error) {
      const err = toError(error);
      throw new NodeOperationError(err.message, id, 'get');
    }
  }

  async updateNode(id: string, update: NodeUpdate): Promise<void> {
    try {
      await invoke<void>('update_node', { id, update });
    } catch (error) {
      const err = toError(error);
      throw new NodeOperationError(err.message, id, 'update');
    }
  }

  async deleteNode(id: string): Promise<void> {
    try {
      await invoke<void>('delete_node', { id });
    } catch (error) {
      const err = toError(error);
      throw new NodeOperationError(err.message, id, 'delete');
    }
  }

  async getChildren(parentId: string): Promise<Node[]> {
    try {
      return await invoke<Node[]>('get_children', { parentId });
    } catch (error) {
      const err = toError(error);
      throw new NodeOperationError(err.message, parentId, 'getChildren');
    }
  }

<<<<<<< HEAD
  // === Phase 3: Embedding Operations ===

  async generateTopicEmbedding(topicId: string): Promise<void> {
    try {
      await invoke<void>('generate_topic_embedding', { topicId });
    } catch (error) {
      const err = toError(error);
      throw new NodeOperationError(err.message, topicId, 'generateTopicEmbedding');
    }
  }

  async searchTopics(params: SearchTopicsParams): Promise<Node[]> {
    try {
      return await invoke<Node[]>('search_topics', { params });
    } catch (error) {
      const err = toError(error);
      throw new NodeOperationError(err.message, params.query, 'searchTopics');
    }
  }

  async updateTopicEmbedding(topicId: string): Promise<void> {
    try {
      await invoke<void>('update_topic_embedding', { topicId });
    } catch (error) {
      const err = toError(error);
      throw new NodeOperationError(err.message, topicId, 'updateTopicEmbedding');
    }
  }

  async batchGenerateEmbeddings(topicIds: string[]): Promise<BatchEmbeddingResult> {
    try {
      return await invoke<BatchEmbeddingResult>('batch_generate_embeddings', { topicIds });
    } catch (error) {
      const err = toError(error);
      throw new NodeOperationError(err.message, 'batch', 'batchGenerateEmbeddings');
    }
  }

  async getStaleTopicCount(): Promise<number> {
    try {
      return await invoke<number>('get_stale_topic_count');
    } catch (error) {
      const err = toError(error);
      throw new NodeOperationError(err.message, 'stale-count', 'getStaleTopicCount');
    }
  }

  async onTopicClosed(topicId: string): Promise<void> {
    try {
      await invoke<void>('on_topic_closed', { topicId });
    } catch (error) {
      const err = toError(error);
      throw new NodeOperationError(err.message, topicId, 'onTopicClosed');
    }
  }

  async onTopicIdle(topicId: string): Promise<boolean> {
    try {
      return await invoke<boolean>('on_topic_idle', { topicId });
    } catch (error) {
      const err = toError(error);
      throw new NodeOperationError(err.message, topicId, 'onTopicIdle');
    }
  }

  async syncEmbeddings(): Promise<number> {
    try {
      return await invoke<number>('sync_embeddings');
    } catch (error) {
      const err = toError(error);
      throw new NodeOperationError(err.message, 'sync', 'syncEmbeddings');
    }
  }

  // === Phase 3: Node Mention Operations ===

  async createContainerNode(input: CreateContainerNodeInput): Promise<string> {
    try {
      return await invoke<string>('create_container_node', { input });
    } catch (error) {
      const err = toError(error);
      throw new NodeOperationError(err.message, input.content, 'createContainerNode');
    }
  }

  async createNodeMention(mentioningNodeId: string, mentionedNodeId: string): Promise<void> {
    try {
      await invoke<void>('create_node_mention', { mentioningNodeId, mentionedNodeId });
    } catch (error) {
      const err = toError(error);
      throw new NodeOperationError(
        err.message,
        `${mentioningNodeId} -> ${mentionedNodeId}`,
        'createNodeMention'
      );
=======
  async queryNodes(params: QueryNodesParams): Promise<Node[]> {
    try {
      // Note: Tauri command for query_nodes needs to be implemented in the backend
      // For now, this is a placeholder that will need backend support
      return await invoke<Node[]>('query_nodes', { params });
    } catch (error) {
      const err = toError(error);
      throw new NodeOperationError(err.message, params.parentId ?? 'query', 'queryNodes');
>>>>>>> e7b64ed3
    }
  }
}

/**
 * HTTP Dev Server Adapter - Uses fetch() for web mode communication
 */
export class HttpAdapter implements BackendAdapter {
  private readonly baseUrl: string;

  constructor(baseUrl: string = 'http://localhost:3001') {
    this.baseUrl = baseUrl;
  }

  private async handleResponse<T>(response: globalThis.Response): Promise<T> {
    if (!response.ok) {
      // Try to parse error as HttpError format
      try {
        const errorData = await response.json();
        throw new Error(errorData.message || `HTTP ${response.status}: ${response.statusText}`);
      } catch {
        throw new Error(`HTTP ${response.status}: ${response.statusText}`);
      }
    }

    // Handle 204 No Content responses
    if (response.status === 204 || response.headers.get('content-length') === '0') {
      return undefined as T;
    }

    return await response.json();
  }

  async initializeDatabase(dbPath?: string): Promise<string> {
    try {
      const url = new URL(`${this.baseUrl}/api/database/init`);
      if (dbPath) {
        url.searchParams.set('db_path', dbPath);
      }

      const response = await globalThis.fetch(url.toString(), {
        method: 'POST'
      });

      const data = await this.handleResponse<{ dbPath: string }>(response);
      return data.dbPath;
    } catch (error) {
      const err = toError(error);
      throw new DatabaseInitializationError(err.message, err.stack);
    }
  }

  async createNode(node: Omit<Node, 'createdAt' | 'modifiedAt'>): Promise<string> {
    try {
      const response = await globalThis.fetch(`${this.baseUrl}/api/nodes`, {
        method: 'POST',
        headers: {
          'Content-Type': 'application/json'
        },
        body: JSON.stringify(node)
      });

      return await this.handleResponse<string>(response);
    } catch (error) {
      const err = toError(error);
      throw new NodeOperationError(err.message, node.id, 'create');
    }
  }

  async getNode(id: string): Promise<Node | null> {
    try {
      const response = await globalThis.fetch(
        `${this.baseUrl}/api/nodes/${encodeURIComponent(id)}`
      );
      return await this.handleResponse<Node | null>(response);
    } catch (error) {
      const err = toError(error);
      throw new NodeOperationError(err.message, id, 'get');
    }
  }

  async updateNode(id: string, update: NodeUpdate): Promise<void> {
    try {
      const response = await globalThis.fetch(
        `${this.baseUrl}/api/nodes/${encodeURIComponent(id)}`,
        {
          method: 'PATCH',
          headers: {
            'Content-Type': 'application/json'
          },
          body: JSON.stringify(update)
        }
      );

      await this.handleResponse<void>(response);
    } catch (error) {
      const err = toError(error);
      throw new NodeOperationError(err.message, id, 'update');
    }
  }

  async deleteNode(id: string): Promise<void> {
    try {
      const response = await globalThis.fetch(
        `${this.baseUrl}/api/nodes/${encodeURIComponent(id)}`,
        {
          method: 'DELETE'
        }
      );

      await this.handleResponse<void>(response);
    } catch (error) {
      const err = toError(error);
      throw new NodeOperationError(err.message, id, 'delete');
    }
  }

  async getChildren(parentId: string): Promise<Node[]> {
    try {
      const response = await globalThis.fetch(
        `${this.baseUrl}/api/nodes/${encodeURIComponent(parentId)}/children`
      );
      return await this.handleResponse<Node[]>(response);
    } catch (error) {
      const err = toError(error);
      throw new NodeOperationError(err.message, parentId, 'getChildren');
    }
  }

<<<<<<< HEAD
  // === Phase 3: Embedding Operations ===

  /**
   * Fetch with automatic timeout and error handling
   *
   * @param url - The URL to fetch
   * @param options - Fetch options (method, headers, body, etc.)
   * @param operationName - Name of the operation (for error messages)
   * @param contextId - Context identifier for error tracking
   * @returns Response object
   * @throws {NodeOperationError} If request times out or fails
   * @private
   */
  private async fetchWithTimeout(
    url: string,
    options: RequestInit,
    operationName: string,
    contextId: string = ''
  ): Promise<Response> {
    const controller = new AbortController();
    const timeoutId = setTimeout(() => controller.abort(), 30000); // 30s timeout

    try {
      const response = await globalThis.fetch(url, {
        ...options,
        signal: controller.signal
      });
      return response;
    } catch (error) {
      if (error instanceof Error && error.name === 'AbortError') {
        throw new NodeOperationError(
          `${operationName} timeout - operation took too long`,
          contextId,
          operationName
        );
      }
      throw error; // Re-throw for caller to handle
    } finally {
      clearTimeout(timeoutId); // Always cleanup
    }
  }

  async generateTopicEmbedding(topicId: string): Promise<void> {
    try {
      const response = await this.fetchWithTimeout(
        `${this.baseUrl}/api/embeddings/generate`,
        {
          method: 'POST',
          headers: { 'Content-Type': 'application/json' },
          body: JSON.stringify({ topicId })
        },
        'Embedding generation',
        topicId
      );
      await this.handleResponse<void>(response);
    } catch (error) {
      const err = toError(error);
      throw new NodeOperationError(err.message, topicId, 'generateTopicEmbedding');
    }
  }

  async searchTopics(params: SearchTopicsParams): Promise<Node[]> {
    try {
      const response = await this.fetchWithTimeout(
        `${this.baseUrl}/api/embeddings/search`,
        {
          method: 'POST',
          headers: { 'Content-Type': 'application/json' },
          body: JSON.stringify(params)
        },
        'Search',
        params.query
      );
      return await this.handleResponse<Node[]>(response);
    } catch (error) {
      const err = toError(error);
      throw new NodeOperationError(err.message, params.query, 'searchTopics');
    }
  }

  async updateTopicEmbedding(topicId: string): Promise<void> {
    try {
      const response = await this.fetchWithTimeout(
        `${this.baseUrl}/api/embeddings/${encodeURIComponent(topicId)}`,
        {
          method: 'PATCH'
        },
        'Embedding update',
        topicId
      );
      await this.handleResponse<void>(response);
    } catch (error) {
      const err = toError(error);
      throw new NodeOperationError(err.message, topicId, 'updateTopicEmbedding');
    }
  }

  async batchGenerateEmbeddings(topicIds: string[]): Promise<BatchEmbeddingResult> {
    try {
      const response = await this.fetchWithTimeout(
        `${this.baseUrl}/api/embeddings/batch`,
        {
          method: 'POST',
          headers: { 'Content-Type': 'application/json' },
          body: JSON.stringify({ topicIds })
        },
        'Batch embedding',
        'batch'
      );
      return await this.handleResponse<BatchEmbeddingResult>(response);
    } catch (error) {
      const err = toError(error);
      throw new NodeOperationError(err.message, 'batch', 'batchGenerateEmbeddings');
    }
  }

  async getStaleTopicCount(): Promise<number> {
    try {
      const response = await globalThis.fetch(`${this.baseUrl}/api/embeddings/stale-count`);
      return await this.handleResponse<number>(response);
    } catch (error) {
      const err = toError(error);
      throw new NodeOperationError(err.message, 'stale-count', 'getStaleTopicCount');
    }
  }

  async onTopicClosed(topicId: string): Promise<void> {
    try {
      const response = await this.fetchWithTimeout(
        `${this.baseUrl}/api/embeddings/on-topic-closed`,
        {
          method: 'POST',
          headers: { 'Content-Type': 'application/json' },
          body: JSON.stringify({ topicId })
        },
        'Topic closed trigger',
        topicId
      );
      await this.handleResponse<void>(response);
    } catch (error) {
      const err = toError(error);
      throw new NodeOperationError(err.message, topicId, 'onTopicClosed');
    }
  }

  async onTopicIdle(topicId: string): Promise<boolean> {
    try {
      const response = await this.fetchWithTimeout(
        `${this.baseUrl}/api/embeddings/on-topic-idle`,
        {
          method: 'POST',
          headers: { 'Content-Type': 'application/json' },
          body: JSON.stringify({ topicId })
        },
        'Topic idle trigger',
        topicId
      );
      return await this.handleResponse<boolean>(response);
    } catch (error) {
      const err = toError(error);
      throw new NodeOperationError(err.message, topicId, 'onTopicIdle');
    }
  }

  async syncEmbeddings(): Promise<number> {
    try {
      const response = await this.fetchWithTimeout(
        `${this.baseUrl}/api/embeddings/sync`,
        {
          method: 'POST'
        },
        'Embeddings sync',
        'sync'
      );
      return await this.handleResponse<number>(response);
    } catch (error) {
      const err = toError(error);
      throw new NodeOperationError(err.message, 'sync', 'syncEmbeddings');
    }
  }

  // === Phase 3: Node Mention Operations ===

  async createContainerNode(input: CreateContainerNodeInput): Promise<string> {
    try {
      const response = await globalThis.fetch(`${this.baseUrl}/api/nodes/container`, {
        method: 'POST',
        headers: {
          'Content-Type': 'application/json'
        },
        body: JSON.stringify(input)
      });

      return await this.handleResponse<string>(response);
    } catch (error) {
      const err = toError(error);
      throw new NodeOperationError(err.message, input.content, 'createContainerNode');
    }
  }

  async createNodeMention(mentioningNodeId: string, mentionedNodeId: string): Promise<void> {
    try {
      const response = await globalThis.fetch(`${this.baseUrl}/api/nodes/mention`, {
        method: 'POST',
        headers: {
          'Content-Type': 'application/json'
        },
        body: JSON.stringify({ mentioningNodeId, mentionedNodeId })
      });

      await this.handleResponse<void>(response);
    } catch (error) {
      const err = toError(error);
      throw new NodeOperationError(
        err.message,
        `${mentioningNodeId} -> ${mentionedNodeId}`,
        'createNodeMention'
      );
=======
  /**
   * Build query URL with proper parameter encoding
   * @param params - Query parameters
   * @returns Formatted URL string
   * @private
   */
  private buildQueryUrl(params: QueryNodesParams): string {
    const url = new URL(`${this.baseUrl}/api/nodes/query`);

    // Handle parentId parameter
    if (params.parentId !== undefined) {
      // Backend expects "null" string for SQL NULL queries (root nodes)
      // See query_endpoints.rs:127-137 for backend parsing logic
      url.searchParams.set('parent_id', params.parentId === null ? 'null' : params.parentId);
    }

    // Handle containerId parameter
    if (params.containerId !== undefined) {
      url.searchParams.set('container_id', params.containerId);
    }

    return url.toString();
  }

  async queryNodes(params: QueryNodesParams): Promise<Node[]> {
    try {
      const url = this.buildQueryUrl(params);
      const response = await globalThis.fetch(url);
      return await this.handleResponse<Node[]>(response);
    } catch (error) {
      const err = toError(error);
      throw new NodeOperationError(err.message, params.parentId ?? 'query', 'queryNodes');
>>>>>>> e7b64ed3
    }
  }
}

/**
 * Detect if running in Tauri environment
 * In Tauri v2, we check for __TAURI__ global object
 */
function isTauriEnvironment(): boolean {
  return (
    typeof window !== 'undefined' &&
    (window as unknown as { __TAURI__?: unknown }).__TAURI__ !== undefined
  );
}

/**
 * Get the appropriate backend adapter based on runtime environment
 *
 * - Tauri desktop app: Returns TauriAdapter (uses IPC)
 * - Web dev mode: Returns HttpAdapter (uses HTTP to port 3001)
 *
 * @returns BackendAdapter instance appropriate for current environment
 */
export function getBackendAdapter(): BackendAdapter {
  if (isTauriEnvironment()) {
    console.log('[BackendAdapter] Using Tauri IPC adapter');
    return new TauriAdapter();
  } else {
    console.log('[BackendAdapter] Using HTTP dev server adapter (port 3001)');
    return new HttpAdapter();
  }
}

/**
 * Singleton instance for convenient access
 * Auto-detects environment and returns appropriate adapter
 */
export const backendAdapter = getBackendAdapter();<|MERGE_RESOLUTION|>--- conflicted
+++ resolved
@@ -31,12 +31,7 @@
 import type { Node, NodeUpdate } from '$lib/types';
 import { toError, DatabaseInitializationError, NodeOperationError } from '$lib/types/errors';
 
-// Phase 3: Embedding-related types
-
-/**
-<<<<<<< HEAD
- * Search parameters for topic similarity search
-=======
+/**
  * Query parameters for node queries (Phase 2)
  */
 export interface QueryNodesParams {
@@ -53,9 +48,10 @@
   containerId?: string;
 }
 
-/**
- * Backend adapter interface - Phase 1 & Phase 2 operations
->>>>>>> e7b64ed3
+// Phase 3: Embedding-related types
+
+/**
+ * Search parameters for topic similarity search
  *
  * @example
  * ```typescript
@@ -123,13 +119,9 @@
 /**
  * Backend adapter interface - Phase 1, 2, and 3 operations
  *
- * Phase 1: Basic node CRUD
- * Phase 2: Query operations (to be added)
- * Phase 3: Embeddings and mentions
+ * Future phases should extend this interface by adding new methods.
  */
 export interface BackendAdapter {
-  // === Phase 1: Basic Node CRUD ===
-
   /**
    * Initialize database with optional custom path
    * @param dbPath - Optional custom database path (for testing)
@@ -171,7 +163,14 @@
    */
   getChildren(parentId: string): Promise<Node[]>;
 
-<<<<<<< HEAD
+  /**
+   * Query nodes by parent and/or container (Phase 2)
+   * @since Phase 2
+   * @param params - Query parameters
+   * @returns Array of matching nodes
+   */
+  queryNodes(params: QueryNodesParams): Promise<Node[]>;
+
   // === Phase 3: Embedding Operations ===
 
   /**
@@ -250,15 +249,6 @@
    * @throws {NodeOperationError} If mention creation fails
    */
   createNodeMention(mentioningNodeId: string, mentionedNodeId: string): Promise<void>;
-=======
-  /**
-   * Query nodes by parent and/or container (Phase 2)
-   * @since Phase 2
-   * @param params - Query parameters
-   * @returns Array of matching nodes
-   */
-  queryNodes(params: QueryNodesParams): Promise<Node[]>;
->>>>>>> e7b64ed3
 }
 
 /**
@@ -324,7 +314,17 @@
     }
   }
 
-<<<<<<< HEAD
+  async queryNodes(params: QueryNodesParams): Promise<Node[]> {
+    try {
+      // Note: Tauri command for query_nodes needs to be implemented in the backend
+      // For now, this is a placeholder that will need backend support
+      return await invoke<Node[]>('query_nodes', { params });
+    } catch (error) {
+      const err = toError(error);
+      throw new NodeOperationError(err.message, params.parentId ?? 'query', 'queryNodes');
+    }
+  }
+
   // === Phase 3: Embedding Operations ===
 
   async generateTopicEmbedding(topicId: string): Promise<void> {
@@ -359,7 +359,7 @@
       return await invoke<BatchEmbeddingResult>('batch_generate_embeddings', { topicIds });
     } catch (error) {
       const err = toError(error);
-      throw new NodeOperationError(err.message, 'batch', 'batchGenerateEmbeddings');
+      throw new NodeOperationError(err.message, topicIds.join(','), 'batchGenerateEmbeddings');
     }
   }
 
@@ -368,7 +368,7 @@
       return await invoke<number>('get_stale_topic_count');
     } catch (error) {
       const err = toError(error);
-      throw new NodeOperationError(err.message, 'stale-count', 'getStaleTopicCount');
+      throw new NodeOperationError(err.message, '', 'getStaleTopicCount');
     }
   }
 
@@ -395,7 +395,7 @@
       return await invoke<number>('sync_embeddings');
     } catch (error) {
       const err = toError(error);
-      throw new NodeOperationError(err.message, 'sync', 'syncEmbeddings');
+      throw new NodeOperationError(err.message, '', 'syncEmbeddings');
     }
   }
 
@@ -412,7 +412,10 @@
 
   async createNodeMention(mentioningNodeId: string, mentionedNodeId: string): Promise<void> {
     try {
-      await invoke<void>('create_node_mention', { mentioningNodeId, mentionedNodeId });
+      await invoke<void>('create_node_mention', {
+        mentioningNodeId,
+        mentionedNodeId
+      });
     } catch (error) {
       const err = toError(error);
       throw new NodeOperationError(
@@ -420,16 +423,6 @@
         `${mentioningNodeId} -> ${mentionedNodeId}`,
         'createNodeMention'
       );
-=======
-  async queryNodes(params: QueryNodesParams): Promise<Node[]> {
-    try {
-      // Note: Tauri command for query_nodes needs to be implemented in the backend
-      // For now, this is a placeholder that will need backend support
-      return await invoke<Node[]>('query_nodes', { params });
-    } catch (error) {
-      const err = toError(error);
-      throw new NodeOperationError(err.message, params.parentId ?? 'query', 'queryNodes');
->>>>>>> e7b64ed3
     }
   }
 }
@@ -559,7 +552,41 @@
     }
   }
 
-<<<<<<< HEAD
+  /**
+   * Build query URL with proper parameter encoding
+   * @param params - Query parameters
+   * @returns Formatted URL string
+   * @private
+   */
+  private buildQueryUrl(params: QueryNodesParams): string {
+    const url = new URL(`${this.baseUrl}/api/nodes/query`);
+
+    // Handle parentId parameter
+    if (params.parentId !== undefined) {
+      // Backend expects "null" string for SQL NULL queries (root nodes)
+      // See query_endpoints.rs:127-137 for backend parsing logic
+      url.searchParams.set('parent_id', params.parentId === null ? 'null' : params.parentId);
+    }
+
+    // Handle containerId parameter
+    if (params.containerId !== undefined) {
+      url.searchParams.set('container_id', params.containerId);
+    }
+
+    return url.toString();
+  }
+
+  async queryNodes(params: QueryNodesParams): Promise<Node[]> {
+    try {
+      const url = this.buildQueryUrl(params);
+      const response = await globalThis.fetch(url);
+      return await this.handleResponse<Node[]>(response);
+    } catch (error) {
+      const err = toError(error);
+      throw new NodeOperationError(err.message, params.parentId ?? 'query', 'queryNodes');
+    }
+  }
+
   // === Phase 3: Embedding Operations ===
 
   /**
@@ -747,12 +774,9 @@
     try {
       const response = await globalThis.fetch(`${this.baseUrl}/api/nodes/container`, {
         method: 'POST',
-        headers: {
-          'Content-Type': 'application/json'
-        },
+        headers: { 'Content-Type': 'application/json' },
         body: JSON.stringify(input)
       });
-
       return await this.handleResponse<string>(response);
     } catch (error) {
       const err = toError(error);
@@ -764,12 +788,9 @@
     try {
       const response = await globalThis.fetch(`${this.baseUrl}/api/nodes/mention`, {
         method: 'POST',
-        headers: {
-          'Content-Type': 'application/json'
-        },
+        headers: { 'Content-Type': 'application/json' },
         body: JSON.stringify({ mentioningNodeId, mentionedNodeId })
       });
-
       await this.handleResponse<void>(response);
     } catch (error) {
       const err = toError(error);
@@ -778,40 +799,6 @@
         `${mentioningNodeId} -> ${mentionedNodeId}`,
         'createNodeMention'
       );
-=======
-  /**
-   * Build query URL with proper parameter encoding
-   * @param params - Query parameters
-   * @returns Formatted URL string
-   * @private
-   */
-  private buildQueryUrl(params: QueryNodesParams): string {
-    const url = new URL(`${this.baseUrl}/api/nodes/query`);
-
-    // Handle parentId parameter
-    if (params.parentId !== undefined) {
-      // Backend expects "null" string for SQL NULL queries (root nodes)
-      // See query_endpoints.rs:127-137 for backend parsing logic
-      url.searchParams.set('parent_id', params.parentId === null ? 'null' : params.parentId);
-    }
-
-    // Handle containerId parameter
-    if (params.containerId !== undefined) {
-      url.searchParams.set('container_id', params.containerId);
-    }
-
-    return url.toString();
-  }
-
-  async queryNodes(params: QueryNodesParams): Promise<Node[]> {
-    try {
-      const url = this.buildQueryUrl(params);
-      const response = await globalThis.fetch(url);
-      return await this.handleResponse<Node[]>(response);
-    } catch (error) {
-      const err = toError(error);
-      throw new NodeOperationError(err.message, params.parentId ?? 'query', 'queryNodes');
->>>>>>> e7b64ed3
     }
   }
 }
