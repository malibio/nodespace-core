--- conflicted
+++ resolved
@@ -253,12 +253,13 @@
           'parentId' in changes || 'beforeSiblingId' in changes || 'containerNodeId' in changes;
         const shouldPersist = source.type !== 'viewer' || isStructuralChange;
 
-<<<<<<< HEAD
-        if (!isEmptyTextNode) {
+        // Skip persisting empty text nodes - they exist in UI but not in database
+        const isEmptyTextNode =
+          updatedNode.nodeType === 'text' && updatedNode.content.trim() === '';
+
+        if (shouldPersist && !isEmptyTextNode) {
           // Delegate to PersistenceCoordinator for coordinated persistence
           // Use debounced mode for content changes (typing), immediate for structural changes
-          const isStructuralChange =
-            'parentId' in changes || 'beforeSiblingId' in changes || 'containerNodeId' in changes;
           const dependencies: Array<string | (() => Promise<void>)> = [];
 
           // For structural changes, ensure ENTIRE ancestor chain is persisted (FOREIGN KEY)
@@ -267,26 +268,6 @@
               await this.ensureAncestorChainPersisted(updatedNode.parentId!);
             });
           }
-=======
-        if (shouldPersist) {
-          // Queue database write to prevent concurrent writes
-          queueDatabaseWrite(nodeId, async () => {
-            try {
-              // Check if node has been persisted - use in-memory tracking to avoid database query
-              const isPersistedToDatabase = this.persistedNodeIds.has(nodeId);
-              if (isPersistedToDatabase) {
-                await tauriNodeService.updateNode(nodeId, updatedNode);
-              } else {
-                // Node doesn't exist yet (was a placeholder or new node)
-                await tauriNodeService.createNode(updatedNode);
-                this.persistedNodeIds.add(nodeId); // Track as persisted
-              }
-              // Mark update as persisted
-              this.markUpdatePersisted(nodeId, update);
-            } catch (dbError) {
-              const error = dbError instanceof Error ? dbError : new Error(String(dbError));
-              console.error(`[SharedNodeStore] Database write failed for node ${nodeId}:`, error);
->>>>>>> a0bcb60a
 
           PersistenceCoordinator.getInstance().persist(
             nodeId,
@@ -367,26 +348,13 @@
     if (!skipPersistence && source.type !== 'database') {
       const shouldPersist = source.type !== 'viewer' || isNewNode;
 
-<<<<<<< HEAD
-      if (!isEmptyTextNode) {
+      // Skip persisting empty text nodes - they exist in UI but not in database
+      // until user adds content (backend validation requires non-empty content)
+      const isEmptyTextNode = node.nodeType === 'text' && node.content.trim() === '';
+
+      if (shouldPersist && !isEmptyTextNode) {
         // Delegate to PersistenceCoordinator
         const dependencies: Array<string | (() => Promise<void>)> = [];
-=======
-      if (shouldPersist) {
-        queueDatabaseWrite(node.id, async () => {
-          try {
-            // Check if node has been persisted - use in-memory tracking to avoid database query
-            const isPersistedToDatabase = this.persistedNodeIds.has(node.id);
-            if (isPersistedToDatabase) {
-              await tauriNodeService.updateNode(node.id, node);
-            } else {
-              await tauriNodeService.createNode(node);
-              this.persistedNodeIds.add(node.id); // Track as persisted
-            }
-          } catch (dbError) {
-            const error = dbError instanceof Error ? dbError : new Error(String(dbError));
-            console.error(`[SharedNodeStore] Database write failed for node ${node.id}:`, error);
->>>>>>> a0bcb60a
 
         // Ensure ENTIRE ancestor chain is persisted (FOREIGN KEY)
         if (node.parentId) {
