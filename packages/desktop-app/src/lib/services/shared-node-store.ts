/**
 * SharedNodeStore - Singleton Reactive Store for Multi-Viewer Support
 *
 * Phase 1-2 Implementation:
 * - Single source of truth for all node data (Svelte 5 $state)
 * - Observer pattern for viewer subscriptions
 * - Real-time synchronization across multiple viewers
 * - Conflict detection and resolution (Last-Write-Wins)
 * - Optimistic updates with rollback
 * - Performance tracking and metrics
 *
 * Architecture:
 * - Singleton pattern ensures single shared store
 * - Multiple ReactiveNodeService instances read from same store
 * - Per-viewer UI state (expand/collapse, focus) stored separately
 * - Database writes coordinated through existing queueDatabaseWrite()
 *
 * Future Phases:
 * - Phase 3: MCP server integration
 * - Phase 4-5: Tab/Pane management and coordination
 * - Phase 6: Memory optimization and lazy loading
 * - Phase 7: Advanced conflict resolution (OT/CRDT)
 */

import { eventBus } from './event-bus';
import { tauriNodeService } from './tauri-node-service';
import { PersistenceCoordinator } from './persistence-coordinator.svelte';
import type { Node } from '$lib/types';
import type {
  NodeUpdate,
  UpdateSource,
  Conflict,
  ConflictResolver,
  NodeChangeCallback,
  Unsubscribe,
  StoreMetrics,
  UpdateOptions
} from '$lib/types/update-protocol';
import type { ConflictResolvedEvent, UpdateRolledBackEvent } from './event-types';
import { createDefaultResolver } from './conflict-resolvers';

// ============================================================================
// Database Write Coordination (Phase 2.4)
// ============================================================================
// NOTE: Database write coordination is now handled by PersistenceCoordinator
// All persistence operations delegate to PersistenceCoordinator.getInstance().persist()

/**
 * Subscription metadata for debugging and cleanup
 */
interface Subscription {
  id: string;
  nodeId: string | null; // null = subscribe to all nodes
  callback: NodeChangeCallback;
  createdAt: number;
  callCount: number;
}

/**
 * SharedNodeStore - Reactive singleton store for node data
 */
export class SharedNodeStore {
  private static instance: SharedNodeStore | null = null;

  // Core state - using plain Map (reactivity provided by ReactiveNodeService adapter)
  private nodes = new Map<string, Node>();

  // Track which nodes have been persisted to database
  // Avoids querying database on every update to check existence
  private persistedNodeIds = new Set<string>();

  // Subscriptions for change notifications
  private subscriptions = new Map<string, Set<Subscription>>();
  private wildcardSubscriptions = new Set<Subscription>();
  private subscriptionIdCounter = 0;

  // Conflict resolution
  private conflictResolver: ConflictResolver = createDefaultResolver();
  private conflictWindowMs = 5000; // 5 seconds default for conflict detection

  // Pending operations (optimistic updates)
  private pendingUpdates = new Map<string, NodeUpdate[]>();

  // Performance metrics
  private metrics: StoreMetrics = {
    updateCount: 0,
    avgUpdateTime: 0,
    maxUpdateTime: 0,
    subscriptionCount: 0,
    conflictCount: 0,
    rollbackCount: 0
  };

  // Version tracking for optimistic concurrency
  private versions = new Map<string, number>();

  // Test error tracking (populated only in NODE_ENV='test', cleared between tests)
  private testErrors: Error[] = [];

  private constructor() {
    // Private constructor for singleton
  }

  /**
   * Get singleton instance
   */
  static getInstance(): SharedNodeStore {
    if (!SharedNodeStore.instance) {
      SharedNodeStore.instance = new SharedNodeStore();
    }
    return SharedNodeStore.instance;
  }

  /**
   * Reset singleton (for testing only)
   */
  static resetInstance(): void {
    SharedNodeStore.instance = null;
  }

  // ========================================================================
  // Core Node Operations
  // ========================================================================

  /**
   * Get a node by ID
   */
  getNode(nodeId: string): Node | undefined {
    return this.nodes.get(nodeId);
  }

  /**
   * Get all nodes (returns reactive Map)
   */
  getAllNodes(): Map<string, Node> {
    return this.nodes;
  }

  /**
   * Get nodes filtered by parent ID
   */
  getNodesForParent(parentId: string | null): Node[] {
    const result: Node[] = [];
    for (const node of this.nodes.values()) {
      if (node.parentId === parentId) {
        result.push(node);
      }
    }
    return result;
  }

  /**
   * Check if a node exists
   */
  hasNode(nodeId: string): boolean {
    return this.nodes.has(nodeId);
  }

  /**
   * Get node count
   */
  getNodeCount(): number {
    return this.nodes.size;
  }

  // ========================================================================
  // Update Operations with Conflict Detection
  // ========================================================================

  /**
   * Update a node with conflict detection and source tracking
   *
   * @param nodeId - ID of node to update
   * @param changes - Partial node changes to apply
   * @param source - Source of the update (viewer, database, MCP)
   * @param options - Update options (conflict detection, persistence, etc.)
   */
  updateNode(
    nodeId: string,
    changes: Partial<Node>,
    source: UpdateSource,
    options: UpdateOptions = {}
  ): void {
    const startTime = performance.now();

    try {
      // Get existing node
      const existingNode = this.nodes.get(nodeId);
      if (!existingNode) {
        console.warn(`[SharedNodeStore] Cannot update non-existent node: ${nodeId}`);
        return;
      }

      // Create update record
      const update: NodeUpdate = {
        nodeId,
        changes,
        source,
        timestamp: Date.now(),
        version: this.getNextVersion(nodeId),
        previousVersion: this.versions.get(nodeId)
      };

      // Conflict detection (unless skipped)
      if (!options.skipConflictDetection) {
        const conflict = this.detectConflict(nodeId, update);
        if (conflict) {
          this.handleConflict(conflict);
          return;
        }
      }

      // Apply update optimistically
      const updatedNode: Node = {
        ...existingNode,
        ...changes,
        modifiedAt: new Date().toISOString()
      };

      this.nodes.set(nodeId, updatedNode);
      this.versions.set(nodeId, update.version!);

      // Track pending update for potential rollback
      if (!this.pendingUpdates.has(nodeId)) {
        this.pendingUpdates.set(nodeId, []);
      }
      this.pendingUpdates.get(nodeId)!.push(update);

      // Notify subscribers
      this.notifySubscribers(nodeId, updatedNode, source);

      // Emit event - cast to bypass type checking for now
      // TODO: Update event-types.ts to support source tracking
      eventBus.emit({
        type: 'node:updated',
        namespace: 'lifecycle',
        source: source.type,
        nodeId,
        updateType: 'content',
        newValue: changes
      } as never);

      // Update metrics
      this.metrics.updateCount++;

      // Phase 2.4: Persist to database (unless skipped)
      // IMPORTANT: For viewer-sourced updates:
      // - Structural changes (parentId, beforeSiblingId, containerNodeId) persist immediately
      // - Content changes skip persistence - BaseNodeViewer handles with debouncing
      // This ensures hierarchy operations work while avoiding duplicate writes on content edits
      if (!options.skipPersistence && source.type !== 'database') {
        const isStructuralChange =
          'parentId' in changes || 'beforeSiblingId' in changes || 'containerNodeId' in changes;
        const shouldPersist = source.type !== 'viewer' || isStructuralChange;

        // Skip persisting empty text nodes - they exist in UI but not in database
        const isEmptyTextNode =
          updatedNode.nodeType === 'text' && updatedNode.content.trim() === '';

        if (shouldPersist && !isEmptyTextNode) {
          // Delegate to PersistenceCoordinator for coordinated persistence
          // Use debounced mode for content changes (typing), immediate for structural changes
          const dependencies: Array<string | (() => Promise<void>)> = [];

          // For structural changes, ensure ENTIRE ancestor chain is persisted (FOREIGN KEY)
          if (isStructuralChange && updatedNode.parentId) {
            dependencies.push(async () => {
              await this.ensureAncestorChainPersisted(updatedNode.parentId!);
            });
          }

          /**
           * Ensure containerNodeId is persisted (FOREIGN KEY constraint)
           *
           * Backend validates that containerNodeId must reference an existing node.
           * Add dependency when:
           * - containerNodeId is set
           * - Different from parentId (avoids duplicate dependency)
           * - NOT already persisted to database
           */
          if (
            updatedNode.containerNodeId &&
            updatedNode.containerNodeId !== updatedNode.parentId &&
            !this.persistedNodeIds.has(updatedNode.containerNodeId)
          ) {
            dependencies.push(updatedNode.containerNodeId);
          }

          /**
           * Ensure beforeSiblingId is persisted (FOREIGN KEY constraint)
           *
           * Backend validates that beforeSiblingId must reference an existing node.
           * Add dependency when:
           * - beforeSiblingId is set
           * - NOT already persisted to database
           */
          if (
            updatedNode.beforeSiblingId &&
            !this.persistedNodeIds.has(updatedNode.beforeSiblingId)
          ) {
            dependencies.push(updatedNode.beforeSiblingId);
          }

          // Add any additional dependencies from options
          if (options.persistenceDependencies) {
            dependencies.push(...options.persistenceDependencies);
          }

          PersistenceCoordinator.getInstance().persist(
            nodeId,
            async () => {
              try {
                // Check if node has been persisted - use in-memory tracking to avoid database query
                const isPersistedToDatabase = this.persistedNodeIds.has(nodeId);
                if (isPersistedToDatabase) {
                  await tauriNodeService.updateNode(nodeId, updatedNode);
                } else {
                  // Node doesn't exist yet (was a placeholder or new node)
                  await tauriNodeService.createNode(updatedNode);
                  this.persistedNodeIds.add(nodeId); // Track as persisted
                }
                // Mark update as persisted
                this.markUpdatePersisted(nodeId, update);
              } catch (dbError) {
                const error = dbError instanceof Error ? dbError : new Error(String(dbError));
                console.error(`[SharedNodeStore] Database write failed for node ${nodeId}:`, error);

                // Track error in test environment for test verification
                if (typeof process !== 'undefined' && process.env.NODE_ENV === 'test') {
                  this.testErrors.push(error);
                }

                // Rollback the optimistic update
                this.rollbackUpdate(nodeId, update);
                throw error; // Re-throw to mark operation as failed in coordinator
              }
            },
            {
              mode: isStructuralChange ? 'immediate' : 'debounce',
              dependencies: dependencies.length > 0 ? dependencies : undefined
            }
          );
        }
      }
    } catch (error) {
      console.error(`[SharedNodeStore] Error updating node ${nodeId}:`, error);
      throw error;
    } finally {
      const duration = performance.now() - startTime;
      this.recordMetric(duration);
    }
  }

  /**
   * Batch update multiple nodes
   */
  updateNodes(
    updates: Array<{ nodeId: string; changes: Partial<Node> }>,
    source: UpdateSource,
    options: UpdateOptions = {}
  ): void {
    for (const { nodeId, changes } of updates) {
      this.updateNode(nodeId, changes, source, options);
    }
  }

  /**
   * Set a node (create or replace)
   */
  setNode(node: Node, source: UpdateSource, skipPersistence = false): void {
    const isNewNode = !this.persistedNodeIds.has(node.id);
    this.nodes.set(node.id, node);
    this.versions.set(node.id, this.getNextVersion(node.id));
    this.notifySubscribers(node.id, node, source);

    // If source is database, mark node as already persisted
    if (source.type === 'database') {
      this.persistedNodeIds.add(node.id);
    }

    // Phase 2.4: Persist to database
    // IMPORTANT: For NEW nodes from viewer, persist immediately (including empty ones!)
    // For UPDATES from viewer, skip persistence - BaseNodeViewer handles with debouncing
    // This ensures createNode() persistence works while avoiding duplicate writes on updates
    //
    // NOTE: Empty nodes MUST be persisted to satisfy FOREIGN KEY constraints.
    // When a node becomes a parent/container, it must exist in the database for children
    // to reference it via parentId/containerNodeId. The old logic created a chicken-and-egg
    // problem where parent nodes couldn't be persisted until they had content, but children
    // couldn't be persisted without persisted parents. Backend accepts empty content.
    if (!skipPersistence && source.type !== 'database') {
      const shouldPersist = source.type !== 'viewer' || isNewNode;

      if (shouldPersist) {
        // Delegate to PersistenceCoordinator
        const dependencies: Array<string | (() => Promise<void>)> = [];

        // Ensure ENTIRE ancestor chain is persisted (FOREIGN KEY)
        if (node.parentId) {
          dependencies.push(async () => {
            await this.ensureAncestorChainPersisted(node.parentId!);
          });
        }

        /**
         * Ensure containerNodeId is persisted (FOREIGN KEY constraint)
         *
         * Backend validates that containerNodeId must reference an existing node.
         * Add dependency when:
         * - containerNodeId is set
         * - Different from parentId (avoids duplicate dependency)
         * - NOT already persisted to database
         */
        if (
          node.containerNodeId &&
          node.containerNodeId !== node.parentId &&
          !this.persistedNodeIds.has(node.containerNodeId)
        ) {
          dependencies.push(node.containerNodeId);
        }

        /**
         * Ensure beforeSiblingId is persisted (FOREIGN KEY constraint)
         *
         * Backend validates that beforeSiblingId must reference an existing node.
         * Add dependency when:
         * - beforeSiblingId is set
         * - NOT already persisted to database
         */
        if (node.beforeSiblingId && !this.persistedNodeIds.has(node.beforeSiblingId)) {
          dependencies.push(node.beforeSiblingId);
        }

        PersistenceCoordinator.getInstance().persist(
          node.id,
          async () => {
            try {
              // Check if node has been persisted - use in-memory tracking to avoid database query
              const isPersistedToDatabase = this.persistedNodeIds.has(node.id);
              if (isPersistedToDatabase) {
                await tauriNodeService.updateNode(node.id, node);
              } else {
                await tauriNodeService.createNode(node);
                this.persistedNodeIds.add(node.id); // Track as persisted
              }
            } catch (dbError) {
              const error = dbError instanceof Error ? dbError : new Error(String(dbError));
              console.error(`[SharedNodeStore] Database write failed for node ${node.id}:`, error);

              // Track error in test environment for test verification
              if (typeof process !== 'undefined' && process.env.NODE_ENV === 'test') {
                this.testErrors.push(error);
              }
              throw error; // Re-throw to mark operation as failed in coordinator
            }
          },
          {
            mode: 'immediate',
            dependencies: dependencies.length > 0 ? dependencies : undefined
          }
        );
      }
    }
  }

  /**
   * Delete a node
   *
   * @param nodeId - ID of node to delete
   * @param source - Source of the deletion
   * @param skipPersistence - Skip database persistence (default: false)
   * @param dependencies - Node IDs that must be persisted before deletion (prevents FOREIGN KEY violations)
   */
  deleteNode(
    nodeId: string,
    source: UpdateSource,
    skipPersistence = false,
<<<<<<< HEAD
    dependencies?: string[]
=======
    dependencies: string[] = []
>>>>>>> a94a29db
  ): void {
    const node = this.nodes.get(nodeId);
    if (node) {
      this.nodes.delete(nodeId);
      this.versions.delete(nodeId);
      this.pendingUpdates.delete(nodeId);
      this.persistedNodeIds.delete(nodeId); // Remove from tracking set
      this.notifySubscribers(nodeId, node, source);

      // Emit event - cast to bypass type checking for now
      // TODO: Update event-types.ts to support source tracking
      eventBus.emit({
        type: 'node:deleted',
        namespace: 'lifecycle',
        source: source.type,
        nodeId,
        parentId: node.parentId || undefined
      } as never);

      // Phase 2.4: Persist deletion to database
      if (!skipPersistence && source.type !== 'database') {
<<<<<<< HEAD
        // Delegate to PersistenceCoordinator with dependencies
=======
        // Filter dependencies to only include nodes with pending persistence operations
        const pendingDeps = dependencies.filter((depId) =>
          PersistenceCoordinator.getInstance().isPending(depId)
        );

        // Delegate to PersistenceCoordinator
>>>>>>> a94a29db
        PersistenceCoordinator.getInstance().persist(
          nodeId,
          async () => {
            try {
              await tauriNodeService.deleteNode(nodeId);
            } catch (dbError) {
              const error = dbError instanceof Error ? dbError : new Error(String(dbError));
              console.error(
                `[SharedNodeStore] Database deletion failed for node ${nodeId}:`,
                error
              );

              // Track error in test environment for test verification
              if (typeof process !== 'undefined' && process.env.NODE_ENV === 'test') {
                this.testErrors.push(error);
              }
              throw error; // Re-throw to mark operation as failed in coordinator
            }
          },
          {
            mode: 'immediate',
<<<<<<< HEAD
            dependencies: dependencies || []
=======
            dependencies: pendingDeps.length > 0 ? pendingDeps : undefined
>>>>>>> a94a29db
          }
        );
      }
    }
  }

  /**
   * Clear all nodes (for testing)
   */
  clearAll(): void {
    this.nodes.clear();
    this.versions.clear();
    this.pendingUpdates.clear();
    this.persistedNodeIds.clear();
    this.notifyAllSubscribers();
  }

  // ========================================================================
  // New Methods for BaseNodeViewer Migration (Issue #237)
  // ========================================================================

  /**
   * Load child nodes from database for a parent
   * Replaces BaseNodeViewer's direct databaseService.getNodesByOriginId() call
   *
   * @param parentId - The parent/container node ID
   * @returns Array of child nodes loaded from database
   */
  async loadChildrenForParent(parentId: string): Promise<Node[]> {
    try {
      const nodes = await tauriNodeService.getNodesByOriginId(parentId);

      // Add nodes to store with database source (skips persistence)
      const databaseSource = { type: 'database' as const, reason: 'loaded-from-db' };
      for (const node of nodes) {
        this.setNode(node, databaseSource, true); // skipPersistence = true
        this.persistedNodeIds.add(node.id); // Mark as already persisted
      }

      return nodes;
    } catch (error) {
      console.error(`[SharedNodeStore] Failed to load children for parent ${parentId}:`, error);
      throw error;
    }
  }

  /**
   * Check if a node has a pending save operation
   * Delegates to PersistenceCoordinator
   *
   * @param nodeId - Node ID to check
   * @returns True if save is pending
   */
  hasPendingSave(nodeId: string): boolean {
    return PersistenceCoordinator.getInstance().isPending(nodeId);
  }

  /**
   * Wait for pending node saves to complete with timeout
   * Delegates to PersistenceCoordinator
   *
   * @param nodeIds - Array of node IDs to wait for
   * @param timeoutMs - Timeout in milliseconds (default 5000)
   * @returns Set of node IDs that failed to save
   */
  async waitForNodeSaves(nodeIds: string[], timeoutMs = 5000): Promise<Set<string>> {
    return PersistenceCoordinator.getInstance().waitForPersistence(nodeIds, timeoutMs);
  }

  /**
   * Ensure entire ancestor chain is persisted before persisting a child node
   * Recursively walks up the parent chain and waits for each ancestor to be persisted
   *
   * This prevents FOREIGN KEY constraint violations when creating deeply nested
   * placeholder nodes (e.g., Grandparent → Parent → Child where all are placeholders)
   *
   * @param nodeId - Starting node ID to walk ancestors from
   */
  private async ensureAncestorChainPersisted(nodeId: string): Promise<void> {
    const node = this.nodes.get(nodeId);
    if (!node) {
      // Node doesn't exist in store, nothing to persist
      return;
    }

    // If node has a parent, recursively ensure parent chain is persisted first
    if (node.parentId) {
      await this.ensureAncestorChainPersisted(node.parentId);
    }

    // Wait for this node to be persisted (if it has a pending operation)
    if (this.hasPendingSave(nodeId)) {
      await this.waitForNodeSaves([nodeId]);
    }
  }

  /**
   * Validate FOREIGN KEY references before structural update
   * Replaces BaseNodeViewer's inline validation logic
   *
   * @param nodeId - Node to validate
   * @param parentId - Proposed parent ID
   * @param beforeSiblingId - Proposed sibling ID
   * @param viewerParentId - Special case: viewer's parent exists but isn't loaded in store
   * @returns Validated references and any errors
   */
  async validateNodeReferences(
    nodeId: string,
    parentId: string | null,
    beforeSiblingId: string | null,
    viewerParentId: string | null
  ): Promise<{
    validatedParentId: string | null;
    validatedBeforeSiblingId: string | null;
    errors: string[];
  }> {
    const errors: string[] = [];
    let validatedParentId = parentId;
    let validatedBeforeSiblingId = beforeSiblingId;

    // Validate node still exists
    if (!this.hasNode(nodeId)) {
      errors.push(`Node ${nodeId} not found (may have been deleted)`);
      return { validatedParentId, validatedBeforeSiblingId, errors };
    }

    // Validate parentId exists
    if (validatedParentId) {
      // Special case: viewer's parent exists in database but not loaded in store
      const isViewerParent = validatedParentId === viewerParentId;
      if (!isViewerParent && !this.hasNode(validatedParentId)) {
        errors.push(`Parent ${validatedParentId} not found (may have been deleted)`);
      }
    }

    // Validate beforeSiblingId exists
    if (validatedBeforeSiblingId) {
      if (!this.hasNode(validatedBeforeSiblingId)) {
        console.warn(
          `[SharedNodeStore] beforeSiblingId ${validatedBeforeSiblingId} not found, null-ing reference`
        );
        validatedBeforeSiblingId = null;
      }
    }

    return { validatedParentId, validatedBeforeSiblingId, errors };
  }

  /**
   * Update structural changes with validation and serial processing
   * Replaces BaseNodeViewer's complex structural watcher logic
   *
   * @param updates - Array of structural updates
   * @param source - Update source
   * @param viewerParentId - Viewer's parent ID (for reference validation)
   * @returns Results with succeeded/failed updates
   */
  async updateStructuralChangesValidated(
    updates: Array<{
      nodeId: string;
      parentId: string | null;
      beforeSiblingId: string | null;
    }>,
    source: UpdateSource,
    viewerParentId: string | null
  ): Promise<{
    succeeded: typeof updates;
    failed: typeof updates;
    errors: Map<string, Error>;
  }> {
    const succeeded: typeof updates = [];
    const failed: typeof updates = [];
    const errors = new Map<string, Error>();

    // Process updates serially to prevent race conditions
    for (const update of updates) {
      try {
        // Validate FOREIGN KEY references
        const validation = await this.validateNodeReferences(
          update.nodeId,
          update.parentId,
          update.beforeSiblingId,
          viewerParentId
        );

        if (validation.errors.length > 0) {
          failed.push(update);
          errors.set(update.nodeId, new Error(validation.errors.join('; ')));
          continue;
        }

        // Apply validated update
        this.updateNode(
          update.nodeId,
          {
            parentId: validation.validatedParentId,
            beforeSiblingId: validation.validatedBeforeSiblingId
          },
          source
        );

        succeeded.push({
          ...update,
          parentId: validation.validatedParentId,
          beforeSiblingId: validation.validatedBeforeSiblingId
        });
      } catch (error) {
        const err = error instanceof Error ? error : new Error(String(error));
        console.error('[SharedNodeStore] Structural update failed:', update.nodeId, err);
        failed.push(update);
        errors.set(update.nodeId, err);
      }
    }

    return { succeeded, failed, errors };
  }

  // ========================================================================
  // Phase 3: External Update Handling (MCP-Ready)
  // ========================================================================

  /**
   * Handle updates from external sources (MCP server, database sync, etc.)
   *
   * This method provides the integration point for future MCP server (#112).
   * It routes external updates through the same conflict detection and
   * synchronization pipeline as local edits.
   *
   * @param source - Source type: 'mcp-server', 'database', or 'external'
   * @param update - The node update to apply
   *
   * @example
   * // Future: When MCP server from #112 is ready
   * mcpServer.on('node:updated', (mcpUpdate) => {
   *   sharedStore.handleExternalUpdate('mcp-server', mcpUpdate);
   * });
   *
   * @example
   * // Current: Simulated MCP update for testing
   * const mcpUpdate = {
   *   nodeId: 'test-node',
   *   changes: { content: 'Updated by AI agent' },
   *   source: { type: 'mcp-server' as const, serverId: 'test-server' },
   *   timestamp: Date.now()
   * };
   * sharedStore.handleExternalUpdate('mcp-server', mcpUpdate);
   */
  handleExternalUpdate(
    sourceType: 'mcp-server' | 'database' | 'external',
    update: NodeUpdate
  ): void {
    // Validate the node exists
    if (!this.nodes.has(update.nodeId)) {
      console.warn(
        `[SharedNodeStore] External update for non-existent node: ${update.nodeId} from ${sourceType}`
      );
      return;
    }

    // Apply the update through standard pipeline
    // This ensures:
    // - Conflict detection happens
    // - All viewers are notified
    // - Metrics are tracked
    // - Events are emitted
    this.updateNode(update.nodeId, update.changes, update.source, {
      // External updates from database should skip persistence to avoid loops
      skipPersistence: sourceType === 'database',
      // MCP server updates should go through conflict detection
      skipConflictDetection: false
    });
  }

  // ========================================================================
  // Conflict Detection and Resolution
  // ========================================================================

  /**
   * Detect if an update conflicts with pending updates
   */
  private detectConflict(nodeId: string, incomingUpdate: NodeUpdate): Conflict | null {
    const pending = this.pendingUpdates.get(nodeId);
    if (!pending || pending.length === 0) {
      return null;
    }

    // Check for version mismatch
    if (
      incomingUpdate.previousVersion !== undefined &&
      this.versions.get(nodeId) !== incomingUpdate.previousVersion
    ) {
      // Version mismatch - concurrent edit detected
      const lastPending = pending[pending.length - 1];
      return {
        nodeId,
        localUpdate: lastPending,
        remoteUpdate: incomingUpdate,
        conflictType: 'version-mismatch',
        detectedAt: Date.now()
      };
    }

    // Check for concurrent edits (same field modified within time window)
    for (const pendingUpdate of pending) {
      const timeDiff = Math.abs(incomingUpdate.timestamp - pendingUpdate.timestamp);
      if (timeDiff < this.conflictWindowMs) {
        // Check if same fields were modified
        const incomingFields = new Set(Object.keys(incomingUpdate.changes));
        const pendingFields = new Set(Object.keys(pendingUpdate.changes));
        const overlap = [...incomingFields].some((field) => pendingFields.has(field));

        if (overlap) {
          return {
            nodeId,
            localUpdate: pendingUpdate,
            remoteUpdate: incomingUpdate,
            conflictType: 'concurrent-edit',
            detectedAt: Date.now()
          };
        }
      }
    }

    return null;
  }

  /**
   * Handle detected conflict
   */
  private handleConflict(conflict: Conflict): void {
    this.metrics.conflictCount++;

    // Get existing node for type-safe resolution
    const existingNode = this.nodes.get(conflict.nodeId);
    if (!existingNode) {
      console.warn(
        `[SharedNodeStore] Cannot resolve conflict for non-existent node: ${conflict.nodeId}`
      );
      return;
    }

    // Resolve using configured strategy
    const resolution = this.conflictResolver.resolve(conflict, existingNode);

    // Apply resolved state
    this.nodes.set(conflict.nodeId, resolution.resolvedNode);
    this.versions.set(conflict.nodeId, this.getNextVersion(conflict.nodeId));

    // Notify about conflict resolution
    eventBus.emit<ConflictResolvedEvent>({
      type: 'node:conflict-resolved',
      namespace: 'lifecycle',
      source: 'shared-node-store',
      nodeId: conflict.nodeId,
      conflictType: conflict.conflictType,
      strategy: resolution.strategy,
      discardedUpdate: resolution.discardedUpdate
    });

    // Notify subscribers
    this.notifySubscribers(conflict.nodeId, resolution.resolvedNode, conflict.remoteUpdate.source);
  }

  /**
   * Set conflict resolver strategy
   */
  setConflictResolver(resolver: ConflictResolver): void {
    this.conflictResolver = resolver;
  }

  /**
   * Get current conflict resolver
   */
  getConflictResolver(): ConflictResolver {
    return this.conflictResolver;
  }

  /**
   * Set conflict detection window (in milliseconds)
   * Updates within this time window are considered potentially concurrent
   */
  setConflictWindow(ms: number): void {
    this.conflictWindowMs = ms;
  }

  // ========================================================================
  // Rollback Support (Optimistic Updates)
  // ========================================================================

  /**
   * Rollback a pending update (e.g., if database write fails)
   */
  rollbackUpdate(nodeId: string, updateToRollback: NodeUpdate): void {
    this.metrics.rollbackCount++;

    const pending = this.pendingUpdates.get(nodeId);
    if (!pending) return;

    // Remove the failed update from pending
    const index = pending.indexOf(updateToRollback);
    if (index > -1) {
      pending.splice(index, 1);
    }

    // Rollback to previous version
    const previousVersion = updateToRollback.previousVersion;
    if (previousVersion !== undefined) {
      this.versions.set(nodeId, previousVersion);
    }

    // Notify subscribers about rollback
    const currentNode = this.nodes.get(nodeId);
    if (currentNode) {
      this.notifySubscribers(nodeId, currentNode, updateToRollback.source);
    }

    // Emit rollback event
    eventBus.emit<UpdateRolledBackEvent>({
      type: 'node:update-rolled-back',
      namespace: 'lifecycle',
      source: 'shared-node-store',
      nodeId,
      reason: 'Database write failed',
      failedUpdate: updateToRollback
    });
  }

  /**
   * Mark an update as persisted (remove from pending)
   */
  markUpdatePersisted(nodeId: string, update: NodeUpdate): void {
    const pending = this.pendingUpdates.get(nodeId);
    if (!pending) return;

    const index = pending.indexOf(update);
    if (index > -1) {
      pending.splice(index, 1);
    }

    // Clean up if no more pending updates
    if (pending.length === 0) {
      this.pendingUpdates.delete(nodeId);
    }
  }

  // ========================================================================
  // Subscription Management (Observer Pattern)
  // ========================================================================

  /**
   * Subscribe to changes for a specific node
   */
  subscribe(nodeId: string, callback: NodeChangeCallback): Unsubscribe {
    const subscription: Subscription = {
      id: `sub_${this.subscriptionIdCounter++}`,
      nodeId,
      callback,
      createdAt: Date.now(),
      callCount: 0
    };

    if (!this.subscriptions.has(nodeId)) {
      this.subscriptions.set(nodeId, new Set());
    }
    this.subscriptions.get(nodeId)!.add(subscription);
    this.metrics.subscriptionCount++;

    // Return unsubscribe function
    return () => {
      const subs = this.subscriptions.get(nodeId);
      if (subs) {
        subs.delete(subscription);
        if (subs.size === 0) {
          this.subscriptions.delete(nodeId);
        }
      }
      this.metrics.subscriptionCount--;
    };
  }

  /**
   * Subscribe to all node changes (wildcard)
   */
  subscribeAll(callback: NodeChangeCallback): Unsubscribe {
    const subscription: Subscription = {
      id: `sub_wildcard_${this.subscriptionIdCounter++}`,
      nodeId: null,
      callback,
      createdAt: Date.now(),
      callCount: 0
    };

    this.wildcardSubscriptions.add(subscription);
    this.metrics.subscriptionCount++;

    return () => {
      this.wildcardSubscriptions.delete(subscription);
      this.metrics.subscriptionCount--;
    };
  }

  /**
   * Notify subscribers of a node change
   */
  private notifySubscribers(nodeId: string, node: Node, source: UpdateSource): void {
    // Notify node-specific subscribers
    const subs = this.subscriptions.get(nodeId);
    if (subs) {
      for (const sub of subs) {
        try {
          sub.callback(node, source);
          sub.callCount++;
        } catch (error) {
          console.error(`[SharedNodeStore] Subscription callback error:`, error);
        }
      }
    }

    // Notify wildcard subscribers
    for (const sub of this.wildcardSubscriptions) {
      try {
        sub.callback(node, source);
        sub.callCount++;
      } catch (error) {
        console.error(`[SharedNodeStore] Wildcard subscription callback error:`, error);
      }
    }
  }

  /**
   * Notify all subscribers (e.g., on clear)
   */
  private notifyAllSubscribers(): void {
    // Notify all node-specific subscribers
    for (const [nodeId, subs] of this.subscriptions) {
      const node = this.nodes.get(nodeId);
      if (node) {
        for (const sub of subs) {
          try {
            sub.callback(node, { type: 'external', source: 'store-cleared' });
          } catch (error) {
            console.error(`[SharedNodeStore] Subscription callback error:`, error);
          }
        }
      }
    }
  }

  // ========================================================================
  // Performance Metrics
  // ========================================================================

  /**
   * Get performance metrics
   */
  getMetrics(): StoreMetrics {
    return { ...this.metrics };
  }

  /**
   * Reset metrics (for testing)
   */
  resetMetrics(): void {
    this.metrics = {
      updateCount: 0,
      avgUpdateTime: 0,
      maxUpdateTime: 0,
      subscriptionCount: this.metrics.subscriptionCount, // Keep subscription count
      conflictCount: 0,
      rollbackCount: 0
    };
  }

  /**
   * Record operation timing
   */
  private recordMetric(duration: number): void {
    const count = this.metrics.updateCount;
    const currentAvg = this.metrics.avgUpdateTime;
    this.metrics.avgUpdateTime = (currentAvg * (count - 1) + duration) / count;
    this.metrics.maxUpdateTime = Math.max(this.metrics.maxUpdateTime, duration);
  }

  // ========================================================================
  // Version Management
  // ========================================================================

  /**
   * Get next version number for a node
   */
  private getNextVersion(nodeId: string): number {
    const current = this.versions.get(nodeId) || 0;
    return current + 1;
  }

  /**
   * Get current version of a node
   */
  getVersion(nodeId: string): number {
    return this.versions.get(nodeId) || 0;
  }

  // ========================================================================
  // Test Utilities
  // ========================================================================

  /**
   * Check if there are pending database writes
   * Used by tests to wait for all writes to complete
   * Delegates to PersistenceCoordinator
   */
  hasPendingWrites(): boolean {
    const metrics = PersistenceCoordinator.getInstance().getMetrics();
    return metrics.pendingOperations > 0;
  }

  /**
   * Get test errors (only populated in test environment)
   * Used by tests to verify database operations succeeded
   */
  getTestErrors(): Error[] {
    return [...this.testErrors];
  }

  /**
   * Clear test errors
   * Should be called at the start of each test for isolation
   */
  clearTestErrors(): void {
    this.testErrors = [];
  }

  /**
   * Reset store state (for testing only)
   * @internal
   */
  __resetForTesting(): void {
    this.nodes.clear();
    this.persistedNodeIds.clear();
    this.subscriptions.clear();
    this.wildcardSubscriptions.clear();
    this.pendingUpdates.clear();
    this.versions.clear();
    this.testErrors = [];
    this.metrics = {
      updateCount: 0,
      avgUpdateTime: 0,
      maxUpdateTime: 0,
      subscriptionCount: 0,
      conflictCount: 0,
      rollbackCount: 0
    };
  }
}

// ============================================================================
// Singleton Export
// ============================================================================

/**
 * Singleton instance for application-wide use
 */
export const sharedNodeStore = SharedNodeStore.getInstance();

/**
 * Default export
 */
export default SharedNodeStore;<|MERGE_RESOLUTION|>--- conflicted
+++ resolved
@@ -475,11 +475,7 @@
     nodeId: string,
     source: UpdateSource,
     skipPersistence = false,
-<<<<<<< HEAD
-    dependencies?: string[]
-=======
     dependencies: string[] = []
->>>>>>> a94a29db
   ): void {
     const node = this.nodes.get(nodeId);
     if (node) {
@@ -501,16 +497,12 @@
 
       // Phase 2.4: Persist deletion to database
       if (!skipPersistence && source.type !== 'database') {
-<<<<<<< HEAD
-        // Delegate to PersistenceCoordinator with dependencies
-=======
         // Filter dependencies to only include nodes with pending persistence operations
         const pendingDeps = dependencies.filter((depId) =>
           PersistenceCoordinator.getInstance().isPending(depId)
         );
 
         // Delegate to PersistenceCoordinator
->>>>>>> a94a29db
         PersistenceCoordinator.getInstance().persist(
           nodeId,
           async () => {
@@ -532,11 +524,7 @@
           },
           {
             mode: 'immediate',
-<<<<<<< HEAD
-            dependencies: dependencies || []
-=======
             dependencies: pendingDeps.length > 0 ? pendingDeps : undefined
->>>>>>> a94a29db
           }
         );
       }
