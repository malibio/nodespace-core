--- conflicted
+++ resolved
@@ -7,7 +7,7 @@
 -->
 
 <script lang="ts">
-  import { onMount, onDestroy, getContext } from 'svelte';
+  import { onMount, onDestroy, getContext, tick } from 'svelte';
   import { htmlToMarkdown } from '$lib/utils/markdown.js';
   import { formatTabTitle } from '$lib/utils/text-formatting';
   import BaseNode from '$lib/design/components/base-node.svelte';
@@ -1577,7 +1577,6 @@
                     // Use setEditingNodeFromTypeConversion to prevent blur handler from clearing state
                     focusManager.setEditingNodeFromTypeConversion(promotedNode.id, cursorPosition, paneId);
 
-<<<<<<< HEAD
                     // Add to shared store with persistence enabled
                     // Setting false allows debounced content updates to persist to database
                     sharedNodeStore.setNode(promotedNode, { type: 'viewer', viewerId }, false);
@@ -1590,10 +1589,7 @@
                       parentId: nodeId,
                       childId: promotedNode.id,
                       order: Date.now()
-=======
-                    // Add to shared store (in-memory only, don't persist yet)
-                    // Note: LIVE SELECT handles parent-child relationship via edge:created events
-                    sharedNodeStore.setNode(promotedNode, { type: 'viewer', viewerId }, true);
+                    });
 
                     // CRITICAL FIX: Clear viewerPlaceholder SYNCHRONOUSLY to prevent subsequent
                     // keystrokes from hitting the promotion path again while $effect is pending.
@@ -1609,11 +1605,7 @@
                     // was caused by stale state, not async operations.
                     tick().then(() => {
                       isPromoting = false;
->>>>>>> 0e07ea1c
                     });
-
-                    // Clear promotion flag immediately - promoted node is now visible in structure tree
-                    isPromoting = false;
 
                     // No need to reload - promoted node is already in shared store
                     // Database query will find it once persisted (CREATE is debounced)
