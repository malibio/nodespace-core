--- conflicted
+++ resolved
@@ -442,7 +442,6 @@
     #[serde(default)]
     pub title: Option<String>,
 
-<<<<<<< HEAD
     /// Enable async import mode for faster response (Issue #760).
     ///
     /// When true, returns immediately with just `root_id` and `async: true`.
@@ -451,12 +450,11 @@
     /// When false (default), waits for all nodes to be created before responding.
     #[serde(default)]
     pub async_import: bool,
-=======
+
     /// Optional collection path to add the root node to (e.g., "hr:policy:vacation")
     /// Creates collections along the path if they don't exist.
     #[serde(default)]
     pub collection: Option<String>,
->>>>>>> 60b4109c
 }
 
 /// Metadata for a created node (id + type)
@@ -830,22 +828,6 @@
         }
     }
 
-<<<<<<< HEAD
-    let duration_ms = start.elapsed().as_millis();
-    let nodes_per_sec = if duration_ms > 0 {
-        (all_nodes.len() as u128 * 1000) / duration_ms
-    } else {
-        all_nodes.len() as u128 * 1000
-    };
-
-    tracing::info!(
-        duration_ms = duration_ms,
-        nodes_created = all_nodes.len(),
-        nodes_per_sec = nodes_per_sec,
-        "Markdown import completed"
-    );
-
-=======
     // Add root node to collection if specified
     let collection_id = if let Some(path) = &params.collection {
         let collection_service = CollectionService::new(&node_service.store);
@@ -866,18 +848,28 @@
         None
     };
 
->>>>>>> 60b4109c
+    let duration_ms = start.elapsed().as_millis();
+    let nodes_per_sec = if duration_ms > 0 {
+        (all_nodes.len() as u128 * 1000) / duration_ms
+    } else {
+        all_nodes.len() as u128 * 1000
+    };
+
+    tracing::info!(
+        duration_ms = duration_ms,
+        nodes_created = all_nodes.len(),
+        nodes_per_sec = nodes_per_sec,
+        "Markdown import completed"
+    );
+
     Ok(json!({
         "success": true,
         "root_id": root_id,
         "nodes_created": all_nodes.len(),
         "node_ids": all_node_ids,
         "nodes": all_nodes,
-<<<<<<< HEAD
+        "collection_id": collection_id,
         "duration_ms": duration_ms
-=======
-        "collection_id": collection_id
->>>>>>> 60b4109c
     }))
 }
 
