--- conflicted
+++ resolved
@@ -85,12 +85,8 @@
         let conn = self.db.connect().map_err(DatabaseError::LibsqlError)?;
 
         // Set busy timeout on this connection
-<<<<<<< HEAD
-        // Use query() instead of execute() because PRAGMA returns rows
+        // PRAGMA statements return rows, so we must use query() instead of execute()
         // Regression: Using execute() caused test failures in issue #406
-=======
-        // PRAGMA statements return rows, so we must use query() instead of execute()
->>>>>>> b22d8818
         let mut stmt = conn
             .prepare("PRAGMA busy_timeout = 5000")
             .await
