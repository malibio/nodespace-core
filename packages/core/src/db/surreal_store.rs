//! SurrealStore - Direct SurrealDB Backend Implementation
//!
//! This module provides the primary and only database backend for NodeSpace,
//! using SurrealDB embedded database with RocksDB storage engine.
//!
//! # Architecture
//!
//! SurrealStore uses a **hub-and-spoke architecture** (Issue #560):
//! 1. **Hub `node` table** - Universal metadata for ALL node types with SCHEMAFULL validation
//! 2. **Spoke tables** - Type-specific data (task, date, schema) with bidirectional Record Links
//! 3. **Graph edges** - `has_child` edges for hierarchy, `mentions` for references
//! 4. **Record Links** - `node.data` → spoke, `spoke.node` → hub (composition, not RELATE)
//!
//! # Design Principles
//!
//! 1. **Embedded RocksDB**: Desktop-only backend using `kv-rocksdb` engine
//! 2. **SCHEMAFULL + FLEXIBLE**: Core fields strictly typed, user extensions allowed (Issue #560)
//! 3. **Record IDs**: Native SurrealDB format `node:uuid` (type embedded in ID)
//! 4. **Hub-and-Spoke**: Universal `node` table + spoke tables (task, date, schema) with bidirectional Record Links
//! 5. **Graph Edges**: Hierarchy via `has_child` edges (no parent_id/root_id fields)
//! 6. **Direct Access**: No abstraction layers, SurrealStore used directly by services
//!
//! # Performance Targets (from PoC)
//!
//! - Startup time: <100ms (PoC: 52ms)
//! - 100K nodes query: <200ms (PoC: 104ms)
//! - Deep pagination: <50ms (PoC: 8.3ms)
//! - Complex queries avg: <300ms (PoC: 211ms)
//!
//! # Examples
//!
//! ```rust,no_run
//! use nodespace_core::db::SurrealStore;
//! use std::path::PathBuf;
//!
//! #[tokio::main]
//! async fn main() -> anyhow::Result<()> {
//!     // Create embedded SurrealDB store
//!     let db_path = PathBuf::from("./data/surreal.db");
//!     let store = SurrealStore::new(db_path).await?;
//!
//!     // Direct database access
//!     let node = store.get_node("task:550e8400-e29b-41d4-a716-446655440000").await?;
//!
//!     Ok(())
//! }
//! ```

use crate::db::events::DomainEvent;
use crate::db::fractional_ordering::FractionalOrderCalculator;
use crate::models::{DeleteResult, Node, NodeQuery, NodeUpdate};
use anyhow::{Context, Result};
use chrono::{DateTime, Utc};
use serde::{Deserialize, Serialize};
use serde_json::Value;
use std::path::PathBuf;
use std::sync::Arc;
use surrealdb::engine::local::{Db, RocksDb};
use surrealdb::engine::remote::http::{Client, Http};
use surrealdb::opt::auth::Root;
use surrealdb::sql::{Id, Thing};
use surrealdb::Surreal;
use tokio::sync::broadcast;
use tracing::warn;

/// Broadcast channel capacity for domain events.
///
/// 128 provides sufficient headroom for burst operations (bulk node creation)
/// while limiting memory overhead. Observer lag is acceptable - we only track
/// the current state, not historical events.
const DOMAIN_EVENT_CHANNEL_CAPACITY: usize = 128;

/// Represents a has_child edge from the database
///
/// Used for bulk loading the tree structure on startup.
#[derive(Debug, Clone, Serialize, Deserialize)]
pub struct EdgeRecord {
    /// Edge ID in SurrealDB format (e.g., "has_child:123")
    pub id: String,
    /// Parent node ID
    #[serde(rename = "in")]
    pub in_node: String,
    /// Child node ID
    #[serde(rename = "out")]
    pub out_node: String,
    /// Order position for this child in parent's children list
    pub order: f64,
}

/// Types that require type-specific tables for storing properties
///
/// - `task`: Has spoke table with indexed fields (status, priority, due_date, assignee)
/// - `schema`: Has spoke table with schema definition fields (is_core, fields, version)
///
/// Other types (text, date, header, code_block, quote_block, ordered_list) store
/// all data in the universal `node` table's `content` field with no spoke table.
///
/// Note: Renamed from TYPES_WITH_SPOKE_TABLES (Issue #670) to clarify this refers to
/// spoke tables in the hub-and-spoke architecture, not just "having properties".
const TYPES_WITH_SPOKE_TABLES: &[&str] = &["task", "schema"];

/// All valid node types that can be used in SurrealDB queries
/// Used to validate node_type parameters and prevent SQL injection
const VALID_NODE_TYPES: &[&str] = &[
    "text",
    "date",
    "header",
    "code_block",
    "quote_block",
    "ordered_list",
    "task",
    "schema",
];

/// Validates a node type against the whitelist of valid types
///
/// This prevents SQL injection attacks where malicious node_type values could
/// alter query semantics. All node_type parameters used in dynamic queries
/// must be validated with this function before use.
///
/// # Arguments
/// * `node_type` - The node type string to validate
///
/// # Returns
/// * `Ok(())` if the node_type is in the valid types list
/// * `Err(...)` if the node_type is not recognized
fn validate_node_type(node_type: &str) -> Result<()> {
    if VALID_NODE_TYPES.contains(&node_type) {
        Ok(())
    } else {
        Err(anyhow::anyhow!(
            "Invalid node type: '{}'. Valid types are: {}",
            node_type,
            VALID_NODE_TYPES.join(", ")
        ))
    }
}

/// Internal struct matching SurrealDB's schema
///
/// # Schema Evolution
///
/// - **v1.0** (Issue #470): Initial SurrealDB schema migration
///   - Core node fields with embedding vector storage
///   - Version-based optimistic concurrency control
///
/// - **v1.1** (Issue #481): Advanced SurrealDB features
///   - Added `embedding_stale` field for tracking embedding staleness
///   - Automatically set when content changes, cleared when embedding regenerated
///
/// - **v1.2** (Issue #511): Graph-native architecture
///   - Removed `uuid`, `parent_id`, `root_id`, `properties` fields
///   - Added `data` field: Optional record link to type-specific table
///   - Added `variants` field: Type history for lossless type switching
///   - Added `_schema_version` field: Universal versioning
///   - Table renamed from `nodes` to `node` (singular)
///   - Hierarchy via `has_child` graph edges only
///   - Only `task` type table exists (other types are schema-only)
///
/// # Embedding Storage Architecture (Issue #495)
///
/// Embeddings use a **hybrid storage architecture** with different representations
/// at different boundaries:
///
/// - **External API** (`Node` struct): `Vec<u8>` binary blobs
///   - Generated by `EmbeddingService::to_blob()` (little-endian f32 encoding)
///   - Storage-efficient format for transfer and external persistence
///
/// - **Database Storage** (`SurrealNode` struct): `Vec<f32>` float arrays
///   - Required by SurrealDB's `vector::similarity::cosine()` function
///   - Enables native vector operations without conversion overhead
///
/// This dual representation optimizes for both external compatibility (binary blobs)
/// and internal query performance (native f32 arrays).
#[derive(Debug, Clone, Serialize, Deserialize)]
struct SurrealNode {
    // Record ID is stored in the 'id' field returned by SurrealDB (e.g., node:⟨uuid⟩)
    id: Thing, // SurrealDB record ID (table:id format)
    node_type: String,
    content: String,
    version: i64,
    created_at: String,
    modified_at: String,
    embedding_vector: Option<Vec<f32>>,
    #[serde(default)]
    embedding_stale: bool,
    #[serde(default)]
    mentions: Vec<String>,
    #[serde(default)]
    mentioned_by: Vec<String>,
    // Graph-native architecture fields (Issue #511)
    /// FETCH data Limitation (Issue #511):
    ///
    /// **Problem**: SurrealDB's Thing type cannot be deserialized to `serde_json::Value`.
    ///
    /// **Root Cause**: When using `SELECT * FROM node FETCH data`, the `data` field can be:
    /// - A String (record link): `"task:uuid"`  when not fetched
    /// - An Object (fetched record): `{id: Thing, priority: "HIGH", ...}` when FETCH succeeds
    ///
    /// The `id` field in the fetched object is a SurrealDB `Thing` type, which serde_json
    /// cannot deserialize to `Value`, causing:
    /// ```text
    /// Error: invalid type: enum, expected any valid JSON value
    /// ```
    ///
    /// **Attempted Solutions**:
    /// 1. ❌ Option<Value> - Fails with Thing deserialization error
    /// 2. ❌ Custom deserializer - Complex, error-prone
    /// 3. ✅ Skip + manual fetch with OMIT id - Current workaround
    ///
    /// **Workaround**: Use `#[serde(skip_deserializing)]` and manually fetch properties
    /// with `SELECT * OMIT id` to exclude the Thing-typed id field.
    ///
    /// **Performance Impact**: Creates N+1 query pattern (see get_children implementation).
    /// Batch fetching added to mitigate this issue.
    ///
    /// **Future**: Investigate SurrealDB support for FETCH with field exclusion:
    /// `SELECT * FROM node FETCH data.* OMIT data.id;`
    #[serde(skip_deserializing)]
    data: Option<Value>, // Placeholder - properties fetched separately
    #[serde(skip_deserializing, default)]
    variants: Value, // Type history map {task: "task:uuid", text: null}
    /// Properties field stores user-defined properties for types without dedicated tables
    /// For types with dedicated tables (task, schema), this contains _schema_version only
    /// and actual properties are fetched from the type-specific table
    #[serde(default)]
    properties: Value,
}

impl From<SurrealNode> for Node {
    fn from(sn: SurrealNode) -> Self {
        // Keep f32 vector as-is (no conversion to bytes)
        // SurrealDB stores array<float> natively, and JSON API expects f32 arrays
        let embedding_vector = sn.embedding_vector;

        // Extract UUID from Thing record ID (e.g., node:⟨uuid⟩ -> uuid)
        let id = match &sn.id.id {
            Id::String(s) => {
                // Format is "node:uuid", extract the UUID part
                s.split(':').nth(1).unwrap_or(s).to_string()
            }
            _ => sn.id.id.to_string(),
        };

        // Extract properties:
        // 1. If data field is populated (types with dedicated tables like task/schema), use it
        // 2. Otherwise use properties field (types without dedicated tables like text/date)
        let properties = if let Some(Value::Object(ref obj)) = sn.data {
            tracing::debug!(
                "FETCH data populated for node {}: data has {} fields",
                id,
                obj.len()
            );
            // Remove the 'id' field and use remaining fields as properties
            let mut props = obj.clone();
            props.remove("id");
            Value::Object(props)
        } else if !sn.properties.is_null() {
            tracing::debug!(
                "Using properties field for node {} (type: {}): {} fields",
                id,
                sn.node_type,
                sn.properties.as_object().map(|o| o.len()).unwrap_or(0)
            );
            sn.properties
        } else {
            tracing::debug!(
                "No properties found for node {} (type: {})",
                id,
                sn.node_type
            );
            serde_json::json!({})
        };

        Node {
            id,
            node_type: sn.node_type,
            content: sn.content,
            version: sn.version,
            created_at: DateTime::parse_from_rfc3339(&sn.created_at)
                .map(|dt| dt.with_timezone(&Utc))
                .unwrap_or_else(|_| Utc::now()),
            modified_at: DateTime::parse_from_rfc3339(&sn.modified_at)
                .map(|dt| dt.with_timezone(&Utc))
                .unwrap_or_else(|_| Utc::now()),
            properties,
            embedding_vector,
            mentions: sn.mentions,
            mentioned_by: sn.mentioned_by,
        }
    }
}

/// Batch fetch properties for multiple nodes of the same type
///
/// **Purpose**: Avoid N+1 query pattern when fetching properties for multiple nodes.
///
/// **Performance**:
/// - Old: 100 nodes = 100 individual queries
/// - New: 100 nodes = 1 batch query per type
///
/// # Arguments
///
/// * `db` - SurrealDB connection
/// * `node_type` - Type of nodes (e.g., "task", "schema")
/// * `node_ids` - Vector of node IDs to fetch properties for
///
/// # Returns
///
/// HashMap mapping node ID to its properties
async fn batch_fetch_properties<C: surrealdb::Connection>(
    db: &Surreal<C>,
    node_type: &str,
    node_ids: &[String],
) -> Result<std::collections::HashMap<String, Value>> {
    if node_ids.is_empty() {
        return Ok(std::collections::HashMap::new());
    }

    // Strategy: Query each spoke record individually using OMIT id pattern
    // This avoids Thing deserialization issues while keeping ID association clear
    // Performance: Still much better than N+1 since we batch the queries together
    let mut result = std::collections::HashMap::new();

    for node_id in node_ids {
        // Query spoke table using backtick-quoted ID (same pattern as get_node)
        // IDs with special characters (hyphens, etc.) need backtick-quoting in SurrealDB
        let query = format!("SELECT * OMIT id, node FROM {}:`{}`;", node_type, node_id);

        // Clone node_id so we own it
        let node_id_owned = node_id.clone();

        let mut response = db.query(&query).await.with_context(|| {
            format!(
                "Failed to fetch properties for type '{}' id '{}'",
                node_type, node_id_owned
            )
        })?;

        // Deserialize as generic Value
        let records: Vec<Value> = response.take(0).with_context(|| {
            format!(
                "Failed to parse property results for type '{}' id '{}'",
                node_type, node_id_owned
            )
        })?;

        // Take first record if exists
        if let Some(props) = records.into_iter().next() {
            result.insert(node_id_owned, props);
        }
    }

    Ok(result)
}

/// SurrealStore implements NodeStore trait for SurrealDB backend
///
/// Supports two connection modes:
/// - **Embedded RocksDB**: Desktop production mode (Surreal<Db>)
/// - **HTTP Client**: Dev-proxy mode (Surreal<Client>)
///
/// Uses hybrid dual-table architecture for optimal query performance.
/// Emits domain events via broadcast channel when data changes.
pub struct SurrealStore<C = Db>
where
    C: surrealdb::Connection,
{
    /// SurrealDB connection
    db: Arc<Surreal<C>>,
    /// Broadcast channel for domain events (128 subscriber capacity)
    event_tx: broadcast::Sender<DomainEvent>,
}

/// Type alias for embedded RocksDB store
pub type EmbeddedStore = SurrealStore<Db>;

/// Type alias for HTTP client store
pub type HttpStore = SurrealStore<Client>;

impl SurrealStore<Db> {
    /// Create a new SurrealStore with embedded RocksDB backend
    ///
    /// # Arguments
    ///
    /// * `db_path` - Path to RocksDB database directory
    ///
    /// # Returns
    ///
    /// Initialized SurrealStore with schema setup complete
    ///
    /// # Errors
    ///
    /// Returns error if:
    /// - Database path is invalid
    /// - RocksDB initialization fails
    /// - Schema initialization fails
    ///
    /// # Examples
    ///
    /// ```rust,no_run
    /// # use nodespace_core::db::SurrealStore;
    /// # use std::path::PathBuf;
    /// # #[tokio::main]
    /// # async fn main() -> Result<(), Box<dyn std::error::Error>> {
    /// let store = SurrealStore::new(PathBuf::from("./data/surreal.db")).await?;
    /// # Ok(())
    /// # }
    /// ```
    pub async fn new(db_path: PathBuf) -> Result<Self> {
        // Initialize embedded RocksDb
        let db = Surreal::new::<RocksDb>(db_path)
            .await
            .context("Failed to initialize SurrealDB with RocksDB backend")?;

        // Use namespace and database
        db.use_ns("nodespace")
            .use_db("nodes")
            .await
            .context("Failed to set namespace/database")?;

        let db = Arc::new(db);

        // Initialize schema (create tables)
        Self::initialize_schema(&db).await?;

        // Seed core schemas (create schema nodes)
        Self::seed_core_schemas(&db).await?;

        // Initialize broadcast channel for domain events
        let (event_tx, _) = broadcast::channel(DOMAIN_EVENT_CHANNEL_CAPACITY);

        Ok(Self { db, event_tx })
    }
}

impl SurrealStore<Client> {
    /// Create HTTP client store for dev-proxy mode
    ///
    /// This connects to a remote SurrealDB server via HTTP API.
    /// Used by dev-proxy to enable Surrealist inspection while preserving business logic.
    ///
    /// # Arguments
    ///
    /// * `endpoint` - SurrealDB server address (e.g., "127.0.0.1:8000")
    /// * `namespace` - Database namespace (e.g., "nodespace")
    /// * `database` - Database name (e.g., "nodes")
    /// * `username` - Auth username (e.g., "root")
    /// * `password` - Auth password (e.g., "root")
    ///
    /// # Example
    ///
    /// ```rust,no_run
    /// use nodespace_core::db::SurrealStore;
    ///
    /// #[tokio::main]
    /// async fn main() -> anyhow::Result<()> {
    ///     let store = SurrealStore::new_http(
    ///         "127.0.0.1:8000",
    ///         "nodespace",
    ///         "nodes",
    ///         "root",
    ///         "root"
    ///     ).await?;
    ///
    ///     // Use store normally - same API as embedded mode
    ///     let node = store.get_node("some-id").await?;
    ///
    ///     Ok(())
    /// }
    /// ```
    pub async fn new_http(
        endpoint: &str,
        namespace: &str,
        database: &str,
        username: &str,
        password: &str,
    ) -> Result<Self> {
        tracing::info!("Connecting to SurrealDB HTTP server at {}", endpoint);

        // Create HTTP client connection to remote SurrealDB server
        let db = Surreal::new::<Http>(endpoint)
            .await
            .context("Failed to connect to SurrealDB HTTP server")?;

        // Authenticate with root credentials
        db.signin(Root { username, password })
            .await
            .context("Failed to authenticate with SurrealDB")?;

        // Set namespace and database
        db.use_ns(namespace)
            .use_db(database)
            .await
            .context("Failed to set namespace/database")?;

        let db = Arc::new(db);

        // Initialize schema tables (idempotent - uses IF NOT EXISTS)
        // Even in HTTP mode, we need to ensure schema exists for fresh databases
        Self::initialize_schema(&db).await?;

        tracing::info!("✅ Connected to SurrealDB HTTP server");

        // Initialize broadcast channel for domain events
        let (event_tx, _) = broadcast::channel(DOMAIN_EVENT_CHANNEL_CAPACITY);

        Ok(Self { db, event_tx })
    }
}

impl<C> SurrealStore<C>
where
    C: surrealdb::Connection,
{
    /// Get the underlying database connection
    ///
    /// This is used by services (like SchemaService) that need direct database access
    /// for operations like DEFINE TABLE or DEFINE FIELD.
    pub fn db(&self) -> &Arc<Surreal<C>> {
        &self.db
    }

    /// Subscribe to domain events emitted by this store
    ///
    /// Returns a receiver that will get notified when nodes or edges change.
    /// Multiple subscribers are supported - each gets their own copy of events.
    ///
    /// # Example
    ///
    /// ```rust,no_run
    /// # use nodespace_core::db::SurrealStore;
    /// # use nodespace_core::DomainEvent;
    /// # use std::path::PathBuf;
    /// # #[tokio::main]
    /// # async fn main() -> Result<(), Box<dyn std::error::Error>> {
    /// # let store = SurrealStore::new(PathBuf::from("./data/test.db")).await?;
    /// let mut rx = store.subscribe_to_events();
    /// while let Ok(event) = rx.recv().await {
    ///     match event {
    ///         DomainEvent::NodeCreated { node, .. } => println!("Node created: {}", node.id),
    ///         DomainEvent::NodeUpdated { node, .. } => println!("Node updated: {}", node.id),
    ///         // ... handle other events
    ///         _ => {}
    ///     }
    /// }
    /// # Ok(())
    /// # }
    /// ```
    pub fn subscribe_to_events(&self) -> broadcast::Receiver<DomainEvent> {
        self.event_tx.subscribe()
    }

    // Note: emit_event method removed - domain events are now emitted at NodeService layer
    // for client filtering support. See issue #665.

    /// Initialize database schema from schema.surql file (Issue #560)
    ///
    /// Creates SCHEMAFULL tables with FLEXIBLE fields for user extensions.
    /// Uses hub-and-spoke architecture with bidirectional Record Links.
    ///
    /// # Hub-and-Spoke Architecture
    /// - Hub: Universal `node` table with metadata for ALL nodes
    /// - Spokes: Type-specific tables (task, date, schema) with `node` reverse link
    /// - Graph edges: `has_child` and `mentions` relations for relationships
    /// - Record Links: Bidirectional pointers for composition (NOT RELATE)
    async fn initialize_schema(db: &Arc<Surreal<C>>) -> Result<()> {
        // Load schema from schema.surql file (Issue #560)
        // Hub-and-spoke architecture with SCHEMAFULL tables and Record Links
        let schema_sql = include_str!("schema.surql");

        db.query(schema_sql)
            .await
            .context("Failed to execute schema.surql")?;

        Ok(())
    }

    /// Seed core schema definitions as nodes
    ///
    /// Creates schema nodes (node_type = "schema") with schema definitions
    /// stored in properties. Checks for existing schemas to be idempotent.
    async fn seed_core_schemas(db: &Arc<Surreal<Db>>) -> Result<()> {
        use serde_json::json;

        // Check if schemas already exist by trying to get one
        // If any schema exists, assume all are seeded (they're created atomically)
        // Use record ID for schema lookup
        let task_exists = db
            .query("SELECT * FROM type::thing('node', 'task') LIMIT 1")
            .await
            .context("Failed to check for existing schemas")?
            .take::<Option<SurrealNode>>(0)
            .ok()
            .flatten()
            .is_some();

        if task_exists {
            tracing::info!("✅ Core schemas already seeded");
            return Ok(());
        }

        tracing::info!("🌱 Seeding core schemas...");

        // Create temporary SurrealStore to use create_node method
        let (event_tx, _) = broadcast::channel(DOMAIN_EVENT_CHANNEL_CAPACITY);
        let store = SurrealStore::<Db> {
            db: Arc::clone(db),
            event_tx,
        };

        let now = Utc::now();

        // Task schema
        let task_node = Node {
            id: "task".to_string(),
            node_type: "schema".to_string(),
            content: "Task".to_string(),
            version: 1,
            created_at: now,
            modified_at: now,
            // Schema uses camelCase to match frontend TypeScript conventions (Issue #670)
            // Status values are lowercase for consistency across all layers
            // EnumValue format: { value, label } for display in UI/MCP clients
            properties: json!({
                "isCore": true,
                "version": 1,
                "description": "Task tracking schema",
                "fields": [
                    {
                        "name": "status",
                        "type": "enum",
                        "protection": "core",
                        "coreValues": [
                            { "value": "open", "label": "Open" },
                            { "value": "in_progress", "label": "In Progress" },
                            { "value": "done", "label": "Done" },
                            { "value": "cancelled", "label": "Cancelled" }
                        ],
                        "userValues": [],
                        "indexed": true,
                        "required": true,
                        "extensible": true,
                        "default": "open",
                        "description": "Task status"
                    },
                    {
                        "name": "priority",
                        "type": "enum",
                        "protection": "user",
                        "coreValues": [
                            { "value": "low", "label": "Low" },
                            { "value": "medium", "label": "Medium" },
                            { "value": "high", "label": "High" }
                        ],
                        "userValues": [],
                        "indexed": true,
                        "required": false,
                        "extensible": true,
                        "description": "Task priority"
                    },
                    {
                        "name": "due_date",
                        "type": "date",
                        "protection": "user",
                        "indexed": true,
                        "required": false,
                        "description": "Due date"
                    },
                    {
                        "name": "started_at",
                        "type": "date",
                        "protection": "user",
                        "indexed": false,
                        "required": false,
                        "description": "Started at"
                    },
                    {
                        "name": "completed_at",
                        "type": "date",
                        "protection": "user",
                        "indexed": false,
                        "required": false,
                        "description": "Completed at"
                    },
                    {
                        "name": "assignee",
                        "type": "text",
                        "protection": "user",
                        "indexed": true,
                        "required": false,
                        "description": "Assignee"
                    }
                ]
            }),
            embedding_vector: None,
            mentions: vec![],
            mentioned_by: vec![],
        };
        store.create_node(task_node).await?;

        // Date schema
        let date_node = Node {
            id: "date".to_string(),
            node_type: "schema".to_string(),
            content: "Date".to_string(),
            version: 1,
            created_at: now,
            modified_at: now,
            properties: json!({
                "isCore": true,
                "version": 1,
                "description": "Date node schema",
                "fields": []
            }),
            embedding_vector: None,
            mentions: vec![],
            mentioned_by: vec![],
        };
        store.create_node(date_node).await?;

        // Text schema
        let text_node = Node {
            id: "text".to_string(),
            node_type: "schema".to_string(),
            content: "Text".to_string(),
            version: 1,
            created_at: now,
            modified_at: now,
            properties: json!({
                "isCore": true,
                "version": 1,
                "description": "Plain text content",
                "fields": []
            }),
            embedding_vector: None,
            mentions: vec![],
            mentioned_by: vec![],
        };
        store.create_node(text_node).await?;

        // Header schema
        let header_node = Node {
            id: "header".to_string(),
            node_type: "schema".to_string(),
            content: "Header".to_string(),
            version: 1,
            created_at: now,
            modified_at: now,
            properties: json!({
                "isCore": true,
                "version": 1,
                "description": "Markdown header (h1-h6)",
                "fields": []
            }),
            embedding_vector: None,
            mentions: vec![],
            mentioned_by: vec![],
        };
        store.create_node(header_node).await?;

        // Code block schema
        let code_block_node = Node {
            id: "code-block".to_string(),
            node_type: "schema".to_string(),
            content: "Code Block".to_string(),
            version: 1,
            created_at: now,
            modified_at: now,
            properties: json!({
                "isCore": true,
                "version": 1,
                "description": "Code block with syntax highlighting",
                "fields": []
            }),
            embedding_vector: None,
            mentions: vec![],
            mentioned_by: vec![],
        };
        store.create_node(code_block_node).await?;

        // Quote block schema
        let quote_block_node = Node {
            id: "quote-block".to_string(),
            node_type: "schema".to_string(),
            content: "Quote Block".to_string(),
            version: 1,
            created_at: now,
            modified_at: now,
            properties: json!({
                "isCore": true,
                "version": 1,
                "description": "Blockquote for citations",
                "fields": []
            }),
            embedding_vector: None,
            mentions: vec![],
            mentioned_by: vec![],
        };
        store.create_node(quote_block_node).await?;

        // Ordered list schema
        let ordered_list_node = Node {
            id: "ordered-list".to_string(),
            node_type: "schema".to_string(),
            content: "Ordered List".to_string(),
            version: 1,
            created_at: now,
            modified_at: now,
            properties: json!({
                "isCore": true,
                "version": 1,
                "description": "Numbered list item",
                "fields": []
            }),
            embedding_vector: None,
            mentions: vec![],
            mentioned_by: vec![],
        };
        store.create_node(ordered_list_node).await?;

        tracing::info!("✅ Core schemas seeded successfully");

        Ok(())
    }

    /// Parse SurrealDB Record ID into (table, uuid) components
    ///
    /// # Arguments
    ///
    /// * `record_id` - SurrealDB Record ID (e.g., "task:uuid")
    ///
    /// # Returns
    ///
    /// Tuple of (table_name, uuid_portion)
    #[allow(dead_code)]
    fn parse_record_id(record_id: &str) -> Result<(String, String)> {
        let parts: Vec<&str> = record_id.splitn(2, ':').collect();
        if parts.len() != 2 {
            return Err(anyhow::anyhow!(
                "Invalid Record ID format: {}. Expected 'table:uuid'",
                record_id
            ));
        }
        Ok((parts[0].to_string(), parts[1].to_string()))
    }
}

impl<C> SurrealStore<C>
where
    C: surrealdb::Connection,
{
    pub async fn create_node(&self, node: Node) -> Result<Node> {
        // Note: embedding_vector is not stored in hub-and-spoke architecture
        // Embeddings are managed separately for optimization

        // Check if we need to create a spoke record for properties
        let has_properties = !node
            .properties
            .as_object()
            .unwrap_or(&serde_json::Map::new())
            .is_empty();
        let should_create_spoke = TYPES_WITH_SPOKE_TABLES.contains(&node.node_type.as_str());
        let props_with_schema = node.properties.as_object().cloned().unwrap_or_default();

        // Create hub node using simpler table:id syntax
        // Note: IDs with special characters (hyphens, spaces, etc.) need to be backtick-quoted
        // For types without spoke tables, store properties directly on the hub
        // Hub-spoke architecture: properties are NOT stored on hub node
        // They go to spoke tables (task, schema) for types that have them
        let hub_query = format!(
            r#"
            CREATE node:`{}` CONTENT {{
                node_type: $node_type,
                content: $content,
                version: $version,
                created_at: time::now(),
                modified_at: time::now(),
                embedding_vector: [],
                embedding_stale: false,
                mentions: [],
                mentioned_by: [],
                data: $data
            }};
        "#,
            node.id
        );

        let mut response = self
            .db
            .query(&hub_query)
            .bind(("node_type", node.node_type.clone()))
            .bind(("content", node.content.clone()))
            .bind(("version", node.version))
            .bind(("data", None::<String>))
            .await
            .context("Failed to create node in universal table")?;

        // Consume the CREATE response - critical for persistence
        let _: Result<Vec<serde_json::Value>, _> = response.take(0usize);

        // Verify the hub node was actually created by querying it back
        // This ensures the CREATE statement fully persisted before proceeding
        let verify_query = format!("SELECT * FROM node:`{}` LIMIT 1;", node.id);
        let mut verify_response = self
            .db
            .query(&verify_query)
            .await
            .context("Failed to verify hub node creation")?;

        let _: Vec<SurrealNode> = verify_response.take(0).context(format!(
            "Hub node '{}' was not created - verification query returned no results",
            node.id
        ))?;

        // Create spoke record if needed
        if should_create_spoke && has_properties {
            // CREATE spoke record using EXACTLY the same pattern as hub nodes (which works)
            // Use inline property assignments in the CONTENT block rather than passing $properties

            // Build the property assignments list
            let mut property_bindings = String::new();
            let mut binding_pairs = Vec::new();

            for (key, value) in props_with_schema.iter() {
                property_bindings.push_str(&format!("{}: ${},\n                ", key, key));
                binding_pairs.push((key.clone(), value.clone()));
            }

            // Remove trailing comma and newline
            property_bindings = property_bindings
                .trim_end_matches(",\n                ")
                .to_string();

            let create_spoke_query = format!(
                r#"
                CREATE {}:`{}` CONTENT {{
                    {}
                }};
                "#,
                node.node_type, node.id, property_bindings
            );

            let mut query_builder = self.db.query(&create_spoke_query);

            // Bind all property values using owned strings for keys
            for (key, value) in binding_pairs {
                query_builder = query_builder.bind((key, value));
            }

            let _spoke_response = query_builder
                .await
                .context("Failed to create spoke record")?;

            // DO NOT try to consume the response - it contains Thing types (record IDs)
            // which cannot deserialize to serde_json::Value. The query execution itself
            // succeeding (no error from .await) means the record was created.

            // Note: Verification query removed - CREATE over HTTP client may have
            // read-after-write timing issues, but data IS persisted. We trust the
            // CREATE query succeeded if it didn't return an error.

            // Set bidirectional links: hub -> spoke and spoke -> hub
            let link_query = format!(
                r#"
                UPDATE node:`{}` SET data = {}:`{}`;
                UPDATE {}:`{}` SET node = node:`{}`;
            "#,
                node.id, node.node_type, node.id, node.node_type, node.id, node.id
            );

            let mut link_response = self
                .db
                .query(&link_query)
                .await
                .context("Failed to set spoke links")?;

            // Consume link responses - both UPDATE statements
            // UPDATE returns updated records which may have deserialization quirks
            let _: Result<Vec<serde_json::Value>, _> = link_response.take(0usize);
            let _: Result<Vec<serde_json::Value>, _> = link_response.take(1usize);
        }

        // Note: Parent-child relationships are now established separately via move_node()
        // This allows cleaner separation of node creation from hierarchy management
        // Note: Domain events are now emitted at NodeService layer for client filtering

        // Return the created node directly
        Ok(node)
    }

    /// Create a child node atomically with parent edge in a single transaction
    ///
    /// This is the atomic version of create_node + move_node. It guarantees that either:
    /// - The node, type-specific record (if applicable), and parent edge are ALL created
    /// - OR nothing is created (transaction rolls back on failure)
    ///
    /// # Performance Target
    /// - <15ms for create operation (from Issue #532 acceptance criteria)
    ///
    /// # Arguments
    ///
    /// * `parent_id` - ID of the parent node
    /// * `node_type` - Type of the node to create
    /// * `content` - Content of the node
    /// * `properties` - Properties for the node
    ///
    /// # Returns
    ///
    /// The created node with all fields populated
    ///
    /// # Example
    ///
    /// ```rust,no_run
    /// # use nodespace_core::db::SurrealStore;
    /// # use serde_json::json;
    /// # async fn example(store: &SurrealStore) -> anyhow::Result<()> {
    /// let child = store.create_child_node_atomic(
    ///     "parent-uuid",
    ///     "text",
    ///     "Child content",
    ///     json!({}),
    /// ).await?;
    /// # Ok(())
    /// # }
    /// ```
    pub async fn create_child_node_atomic(
        &self,
        parent_id: &str,
        node_type: &str,
        content: &str,
        properties: Value,
    ) -> Result<Node> {
        use uuid::Uuid;

        // Validate node type to prevent SQL injection
        validate_node_type(node_type)?;

        // Generate node ID and convert parameters to owned strings for 'static lifetime
        let node_id = Uuid::new_v4().to_string();
        let parent_id = parent_id.to_string();
        let node_type = node_type.to_string();
        let content = content.to_string();

        // Validate parent exists (prevent orphan nodes)
        let parent_exists = self.get_node(&parent_id).await?;
        if parent_exists.is_none() {
            return Err(anyhow::anyhow!("Parent node not found: {}", parent_id));
        }

        // Validate no cycle (prevent child from being ancestor of parent)
        self.validate_no_cycle(&parent_id, &node_id).await?;

        // Calculate fractional order for the new node
        // Get the last child's order value
        #[derive(Deserialize)]
        struct EdgeOrder {
            order: f64,
        }

        let parent_thing = surrealdb::sql::Thing::from(("node".to_string(), parent_id.clone()));
        let mut order_response = self
            .db
            .query(
                "SELECT order FROM has_child WHERE in = $parent_thing ORDER BY order DESC LIMIT 1;",
            )
            .bind(("parent_thing", parent_thing.clone()))
            .await
            .context("Failed to get last child order")?;

        let last_order: Option<EdgeOrder> = order_response
            .take(0)
            .context("Failed to extract last child order")?;

        let new_order = if let Some(edge) = last_order {
            FractionalOrderCalculator::calculate_order(Some(edge.order), None)
        } else {
            FractionalOrderCalculator::calculate_order(None, None)
        };

        // Prepare properties for type-specific tables
        let props_with_schema = properties.as_object().cloned().unwrap_or_default();
        let has_type_table = TYPES_WITH_SPOKE_TABLES.contains(&node_type.as_str());

        // Prepare spoke properties WITHOUT the node field (we'll set it in the query using a Thing binding)
        // This is because JSON objects can't represent SurrealDB Record Links properly
        let spoke_properties = if has_type_table && !props_with_schema.is_empty() {
            Some(Value::Object(props_with_schema.clone()))
        } else {
            None
        };

        // Prepare hub properties for non-spoke types (text, date, etc.)
        let hub_properties = if !has_type_table {
            Some(properties.clone())
        } else {
            None
        };

        // Calculate fractional order using FractionalOrderCalculator (Issue #550)
        let order = new_order;

        // Build atomic transaction query with bidirectional Record Links (Issue #560)
        // This ensures ALL operations succeed or ALL fail
        // Hub-and-spoke: Create spoke with reverse link, then hub with forward link
        // Note: Use time::now() for datetime fields instead of binding string timestamps
        let transaction_query = if has_type_table && !props_with_schema.is_empty() {
            // For types with dedicated tables (task, schema) - bidirectional links
            // Use dynamic properties binding to support all spoke types (not just task)
            r#"
                BEGIN TRANSACTION;

                -- Step 1: Create spoke (type-specific data) with properties
                CREATE $type_id CONTENT $spoke_properties;

                -- Step 2: Set the reverse link (spoke.node -> hub) using proper Thing binding
                UPDATE $type_id SET node = $node_id;

                -- Step 3: Create hub (universal metadata) with forward link to spoke
                CREATE $node_id CONTENT {
                    id: $node_id,
                    node_type: $node_type,
                    content: $content,
                    data: $type_id,
                    version: 1,
                    created_at: time::now(),
                    modified_at: time::now()
                };

                -- Step 4: Create parent-child edge (parent->has_child->child)
                RELATE $parent_id->has_child->$node_id CONTENT {
                    order: $order,
                    created_at: time::now(),
                    version: 1
                };

                COMMIT TRANSACTION;
            "#
            .to_string()
        } else {
            // For types without dedicated tables (text, date, etc.) - no spoke needed
            // Store properties directly on the hub node
            r#"
                BEGIN TRANSACTION;

                -- Create hub only (no spoke needed for simple types)
                -- Properties stored directly on hub for non-spoke types
                CREATE $node_id CONTENT {
                    id: $node_id,
                    node_type: $node_type,
                    content: $content,
                    data: NONE,
                    properties: $hub_properties,
                    version: 1,
                    created_at: time::now(),
                    modified_at: time::now()
                };

                -- Create parent-child edge (parent->has_child->child)
                RELATE $parent_id->has_child->$node_id CONTENT {
                    order: $order,
                    created_at: time::now(),
                    version: 1
                };

                COMMIT TRANSACTION;
            "#
            .to_string()
        };

        // Construct Thing objects for Record IDs
        // Thing format: table name paired with ID
        let node_thing = surrealdb::sql::Thing::from(("node".to_string(), node_id.clone()));
        let type_thing = surrealdb::sql::Thing::from((node_type.clone(), node_id.clone()));

        // Execute transaction
        let mut query = self
            .db
            .query(transaction_query)
            .bind(("node_id", node_thing))
            .bind(("parent_id", parent_thing))
            .bind(("type_id", type_thing))
            .bind(("node_type", node_type.clone()))
            .bind(("content", content.clone()))
            .bind(("order", order));

        // Conditionally bind spoke_properties for types with dedicated tables
        if let Some(spoke_props) = spoke_properties {
            query = query.bind(("spoke_properties", spoke_props));
        }

        // Conditionally bind hub_properties for types without dedicated tables
        if let Some(hub_props) = hub_properties {
            query = query.bind(("hub_properties", hub_props));
        }

        let response = query.await.context(format!(
            "Failed to execute create child node transaction for '{}' under parent '{}'",
            node_id, parent_id
        ))?;

        // Check transaction response for errors
        // We need to consume results to ensure execution, but ignore serialization errors
        // that occur when SurrealDB returns internal types (like transaction markers)
        response.check().context(format!(
            "Transaction failed when creating child node '{}' under parent '{}'",
            node_id, parent_id
        ))?;

        // Fetch and return created node (ensures timestamps match database values)
        let node = self
            .get_node(&node_id)
            .await?
            .ok_or_else(|| anyhow::anyhow!("Node not found after creation for '{}'", node_id))?;

        // Note: Domain events are now emitted at NodeService layer for client filtering

        Ok(node)
    }

    pub async fn get_node(&self, id: &str) -> Result<Option<Node>> {
        // Two-query approach: hub first, then spoke if needed
        //
        // For embedded SurrealDB (RocksDB), the extra in-process call is ~microseconds.
        // This approach scales with any number of spoke types without code changes.
        //
        // For compile-time type safety, use get_task_node() or get_schema_node().

        // Query 1: Get hub node
        let hub_query = format!("SELECT * OMIT id, data FROM node:`{id}` LIMIT 1;", id = id);
        let mut response = self
            .db
            .query(&hub_query)
            .await
            .context("Failed to query hub node")?;

        let results: Vec<Value> = response.take(0).unwrap_or_default();
        let Some(hub) = results.into_iter().next() else {
            return Ok(None);
        };

        // Parse hub fields manually (SurrealDB snake_case → Node camelCase)
        let node_type = hub["node_type"].as_str().unwrap_or("text").to_string();

<<<<<<< HEAD
        // If node exists and has spoke table (types: task, schema), fetch properties from spoke
        if let Some(ref mut node) = node_opt {
            if TYPES_WITH_SPOKE_TABLES.contains(&node.node_type.as_str()) {
                // Fetch properties from spoke table using direct record ID lookup
                // Omit 'id' and 'node' fields - both are Thing types that can't deserialize to JSON
                let props_query =
                    format!("SELECT * OMIT id, node FROM {}:`{}`;", node.node_type, id);

                let mut props_response = self.db.query(&props_query).await;

                // All spoke table types (task, schema) use generic HashMap deserialization.
                // Properties are stored flat in spoke tables and accessed as JSON values.
                // This unified approach eliminates special-casing for schema nodes.
                let result: Option<serde_json::Value> = match props_response {
                    Ok(ref mut response) => {
                        let raw: Result<
                            Vec<std::collections::HashMap<String, serde_json::Value>>,
                            _,
                        > = response.take(0);
                        match raw {
                            Ok(records) => {
                                let props_opt = records.into_iter().next().map(|map| {
                                    tracing::debug!(
                                        "Raw properties from {} - keys: {:?}",
                                        node.node_type,
                                        map.keys().collect::<Vec<_>>()
                                    );
                                    serde_json::Value::Object(map.into_iter().collect())
                                });
                                tracing::debug!(
                                    "get_node({}) - properties after conversion: {:?}",
                                    id,
                                    props_opt
                                );
                                props_opt
                            }
                            Err(e) => {
                                tracing::warn!("get_node({}) - failed to deserialize: {:?}", id, e);
                                None
                            }
                        }
                    }
                    Err(e) => {
                        tracing::warn!("get_node({}) - query failed: {:?}", id, e);
                        None
                    }
                };
=======
        // Query 2: Get spoke data if this type has a spoke table
        let properties = if TYPES_WITH_SPOKE_TABLES.contains(&node_type.as_str()) {
            let spoke_query = format!(
                "SELECT * OMIT id, node FROM {table}:`{id}` LIMIT 1;",
                table = node_type,
                id = id
            );
            let mut spoke_response = self
                .db
                .query(&spoke_query)
                .await
                .context("Failed to query spoke table")?;
>>>>>>> 74542f08

            let spoke_results: Vec<Value> = spoke_response.take(0).unwrap_or_default();
            spoke_results
                .into_iter()
                .next()
                .unwrap_or(serde_json::json!({}))
        } else {
            hub.get("properties")
                .cloned()
                .unwrap_or(serde_json::json!({}))
        };

        let created_at = hub["created_at"]
            .as_str()
            .and_then(|s| DateTime::parse_from_rfc3339(s).ok())
            .map(|dt| dt.with_timezone(&Utc))
            .unwrap_or_else(|| {
                warn!(node_id = %id, "Missing or invalid created_at timestamp, using current time");
                Utc::now()
            });

        let modified_at = hub["modified_at"]
            .as_str()
            .and_then(|s| DateTime::parse_from_rfc3339(s).ok())
            .map(|dt| dt.with_timezone(&Utc))
            .unwrap_or_else(|| {
                warn!(node_id = %id, "Missing or invalid modified_at timestamp, using current time");
                Utc::now()
            });

        let embedding_vector = hub["embedding_vector"]
            .as_array()
            .filter(|arr| !arr.is_empty())
            .map(|arr| {
                arr.iter()
                    .filter_map(|v| v.as_f64().map(|f| f as f32))
                    .collect()
            });

        let mentions = hub["mentions"]
            .as_array()
            .map(|arr| {
                arr.iter()
                    .filter_map(|v| v.as_str().map(String::from))
                    .collect()
            })
            .unwrap_or_default();

        let mentioned_by = hub["mentioned_by"]
            .as_array()
            .map(|arr| {
                arr.iter()
                    .filter_map(|v| v.as_str().map(String::from))
                    .collect()
            })
            .unwrap_or_default();

        Ok(Some(Node {
            id: id.to_string(),
            node_type,
            content: hub["content"].as_str().unwrap_or("").to_string(),
            version: hub["version"].as_i64().unwrap_or(1),
            created_at,
            modified_at,
            properties,
            embedding_vector,
            mentions,
            mentioned_by,
        }))
    }

    /// Get a task node directly with strongly-typed TaskNode struct
    ///
    /// This method directly queries the hub (node) and spoke (task) tables,
    /// returning a compile-time type-safe TaskNode instead of generic Node.
    ///
    /// # Arguments
    ///
    /// * `id` - Node ID (UUID portion, without table prefix)
    ///
    /// # Returns
    ///
    /// * `Ok(Some(TaskNode))` - Task node found and is of type "task"
    /// * `Ok(None)` - Node not found
    /// * `Err` - Query failed or node exists but is not a task type
    ///
    /// # Example
    ///
    /// ```rust,no_run
    /// use nodespace_core::db::SurrealStore;
    /// use std::path::PathBuf;
    ///
    /// #[tokio::main]
    /// async fn main() -> anyhow::Result<()> {
    ///     let store = SurrealStore::new(PathBuf::from("./data")).await?;
    ///
    ///     if let Some(task) = store.get_task_node("some-uuid").await? {
    ///         println!("Task status: {:?}", task.status());
    ///         println!("Task priority: {}", task.priority());
    ///     }
    ///     Ok(())
    /// }
    /// ```
    pub async fn get_task_node(&self, id: &str) -> Result<Option<crate::models::TaskNode>> {
        use crate::models::TaskNode;

        // First get the base node
        let node = match self.get_node(id).await? {
            Some(n) => n,
            None => return Ok(None),
        };

        // Verify it's a task node
        if node.node_type != "task" {
            return Err(anyhow::anyhow!(
                "Node '{}' is not a task (found type: '{}')",
                id,
                node.node_type
            ));
        }

        // Convert to TaskNode - properties are already loaded from spoke table by get_node
        let task_node = TaskNode::from_node(node).map_err(|e| anyhow::anyhow!("{:?}", e))?;

        Ok(Some(task_node))
    }

    /// Get a schema node directly with strongly-typed SchemaNode struct
    ///
    /// This method directly queries the hub (node) and spoke (schema) tables,
    /// returning a compile-time type-safe SchemaNode instead of generic Node.
    ///
    /// # Arguments
    ///
    /// * `id` - Schema ID (e.g., "task", "person", without table prefix)
    ///
    /// # Returns
    ///
    /// * `Ok(Some(SchemaNode))` - Schema node found and is of type "schema"
    /// * `Ok(None)` - Node not found
    /// * `Err` - Query failed or node exists but is not a schema type
    ///
    /// # Example
    ///
    /// ```rust,no_run
    /// use nodespace_core::db::SurrealStore;
    /// use std::path::PathBuf;
    ///
    /// #[tokio::main]
    /// async fn main() -> anyhow::Result<()> {
    ///     let store = SurrealStore::new(PathBuf::from("./data")).await?;
    ///
    ///     if let Some(schema) = store.get_schema_node("task").await? {
    ///         println!("Schema version: {}", schema.version());
    ///         println!("Is core: {}", schema.is_core());
    ///         for field in schema.fields() {
    ///             println!("  Field: {} ({})", field.name, field.field_type);
    ///         }
    ///     }
    ///     Ok(())
    /// }
    /// ```
    pub async fn get_schema_node(&self, id: &str) -> Result<Option<crate::models::SchemaNode>> {
        use crate::models::SchemaNode;

        // First get the base node
        let node = match self.get_node(id).await? {
            Some(n) => n,
            None => return Ok(None),
        };

        // Verify it's a schema node
        if node.node_type != "schema" {
            return Err(anyhow::anyhow!(
                "Node '{}' is not a schema (found type: '{}')",
                id,
                node.node_type
            ));
        }

        // Convert to SchemaNode - properties are already loaded from spoke table by get_node
        let schema_node = SchemaNode::from_node(node).map_err(|e| anyhow::anyhow!("{:?}", e))?;

        Ok(Some(schema_node))
    }

    pub async fn update_node(&self, id: &str, update: NodeUpdate) -> Result<Node> {
        // Fetch current node
        let current = self
            .get_node(id)
            .await?
            .ok_or_else(|| anyhow::anyhow!("Node not found: {}", id))?;

        let updated_content = update.content.unwrap_or(current.content);
        let updated_node_type = update.node_type.unwrap_or(current.node_type.clone());

        // embedding_vector is already Vec<f32>, no conversion needed
        let embedding_f32 = update.embedding_vector.flatten();

        // Merge properties if they're being updated
        // For types without dedicated tables (text, date, etc.), store properties directly in universal table
        //
        // NOTE: _schema_version is managed by NodeService, not SurrealStore.
        // NodeService adds _schema_version only for node types with schema fields.
        // Don't add/preserve _schema_version here - it causes properties pollution.
        let properties_update = if let Some(ref updated_props) = update.properties {
            let mut merged_props = current.properties.as_object().cloned().unwrap_or_default();
            if let Some(new_props) = updated_props.as_object() {
                for (key, value) in new_props {
                    merged_props.insert(key.clone(), value.clone());
                }
            }
            // Properties are merged as-is - no automatic _schema_version insertion
            Some(serde_json::Value::Object(merged_props))
        } else {
            None
        };

        // Build update query - include properties if they're being updated
        let (query, bind_properties) = if properties_update.is_some() {
            (
                "
                UPDATE type::thing('node', $id) SET
                    content = $content,
                    node_type = $node_type,
                    modified_at = time::now(),
                    version = version + 1,
                    embedding_vector = $embedding_vector,
                    properties = $properties;
            ",
                true,
            )
        } else {
            (
                "
                UPDATE type::thing('node', $id) SET
                    content = $content,
                    node_type = $node_type,
                    modified_at = time::now(),
                    version = version + 1,
                    embedding_vector = $embedding_vector;
            ",
                false,
            )
        };

        let mut query_builder = self
            .db
            .query(query)
            .bind(("id", id.to_string()))
            .bind(("content", updated_content))
            .bind(("node_type", updated_node_type.clone()))
            .bind(("embedding_vector", embedding_f32));

        if bind_properties {
            query_builder = query_builder.bind(("properties", properties_update.unwrap()));
        }

        query_builder.await.context("Failed to update node")?;

        // If properties were provided and node type has type-specific table, update it there too
        if let Some(updated_props) = update.properties {
            if TYPES_WITH_SPOKE_TABLES.contains(&updated_node_type.as_str()) {
                // UPSERT with MERGE to preserve existing spoke data on type reconversions
                // Scenario: text→task creates task:uuid, task→text preserves it, text→task reconnects
                // MERGE ensures old task properties (priority, due_date) aren't lost on reconversion
                // Only adds missing defaults, preserves user-set values
                // Note: Schema properties stored directly - enums handled via strong typing on read

                self.db
                    .query("UPSERT type::thing($table, $id) MERGE $properties;")
                    .bind(("table", updated_node_type.clone()))
                    .bind(("id", id.to_string()))
                    .bind(("properties", updated_props))
                    .await
                    .context("Failed to upsert properties in type-specific table")?;

                // Ensure data link exists (in case this is a type change)
                self.db
                    .query(
                        "UPDATE type::thing('node', $id) SET data = type::thing($type_table, $id);",
                    )
                    .bind(("id", id.to_string()))
                    .bind(("type_table", updated_node_type))
                    .await
                    .context("Failed to set data link")?;
            }
        }

        // Fetch and return updated node
        let updated_node = self
            .get_node(id)
            .await?
            .ok_or_else(|| anyhow::anyhow!("Node not found after update"))?;

        // Note: Domain events are now emitted at NodeService layer for client filtering

        Ok(updated_node)
    }

    /// Update a schema node and execute DDL statements atomically
    ///
    /// When a schema node is updated, both the node data AND the corresponding
    /// SurrealDB table definitions must change together. This method ensures
    /// atomicity by wrapping both operations in a single transaction.
    ///
    /// # Arguments
    ///
    /// * `id` - The schema node ID (also the table name, e.g., "person", "task")
    /// * `update` - The node update to apply
    /// * `ddl_statements` - DDL statements to execute (DEFINE TABLE, DEFINE FIELD, etc.)
    ///
    /// # Returns
    ///
    /// The updated schema node
    ///
    /// # Errors
    ///
    /// Returns error if:
    /// - Node not found
    /// - DDL execution fails
    /// - Transaction fails
    ///
    /// # Example
    ///
    /// ```rust,no_run
    /// # use nodespace_core::db::SurrealStore;
    /// # use nodespace_core::NodeUpdate;
    /// # async fn example(store: &SurrealStore) -> anyhow::Result<()> {
    /// let ddl = vec![
    ///     "DEFINE TABLE IF NOT EXISTS person SCHEMAFULL;".to_string(),
    ///     "DEFINE FIELD IF NOT EXISTS name ON person TYPE string;".to_string(),
    /// ];
    /// let update = NodeUpdate::new().with_properties(serde_json::json!({"schema": "..."}));
    /// store.update_schema_node_atomic("person", update, ddl).await?;
    /// # Ok(())
    /// # }
    /// ```
    pub async fn update_schema_node_atomic(
        &self,
        id: &str,
        update: NodeUpdate,
        ddl_statements: Vec<String>,
    ) -> Result<Node> {
        // Fetch current node to verify it exists and get current state
        let current = self
            .get_node(id)
            .await?
            .ok_or_else(|| anyhow::anyhow!("Schema node not found: {}", id))?;

        // Prepare updated values
        let updated_content = update.content.unwrap_or(current.content);
        let updated_node_type = update.node_type.unwrap_or(current.node_type.clone());
        let embedding_f32 = update.embedding_vector.flatten();

        // Merge properties if they're being updated
        let properties_update = if let Some(ref updated_props) = update.properties {
            let mut merged_props = current.properties.as_object().cloned().unwrap_or_default();
            if let Some(new_props) = updated_props.as_object() {
                for (key, value) in new_props {
                    merged_props.insert(key.clone(), value.clone());
                }
            }
            serde_json::Value::Object(merged_props)
        } else {
            current.properties.clone()
        };

        // Build the atomic transaction query
        // This wraps: node update + spoke table update + all DDL statements in one transaction
        let mut transaction_parts = vec!["BEGIN TRANSACTION;".to_string()];

        // Add node update statement (updates the hub node table)
        transaction_parts.push(
            r#"UPDATE type::thing('node', $id) SET
                content = $content,
                node_type = $node_type,
                modified_at = time::now(),
                version = version + 1,
                embedding_vector = $embedding_vector,
                properties = $properties;"#
                .to_string(),
        );

        // CRITICAL: Also update the spoke table (schema:id) where properties are actually read from
        // get_node() reads properties from the spoke table for types in TYPES_WITH_SPOKE_TABLES
        transaction_parts
            .push(r#"UPSERT type::thing('schema', $id) MERGE $properties;"#.to_string());

        // Ensure data link exists
        transaction_parts.push(
            r#"UPDATE type::thing('node', $id) SET data = type::thing('schema', $id);"#.to_string(),
        );

        // Add all DDL statements
        for ddl in ddl_statements {
            transaction_parts.push(ddl);
        }

        transaction_parts.push("COMMIT TRANSACTION;".to_string());
        let transaction_query = transaction_parts.join("\n");

        // Execute the atomic transaction
        self.db
            .query(&transaction_query)
            .bind(("id", id.to_string()))
            .bind(("content", updated_content))
            .bind(("node_type", updated_node_type))
            .bind(("embedding_vector", embedding_f32))
            .bind(("properties", properties_update.clone()))
            .await
            .context("Failed to execute atomic schema update transaction")?;

        // Fetch and return updated node
        let updated_node = self
            .get_node(id)
            .await?
            .ok_or_else(|| anyhow::anyhow!("Schema node not found after atomic update"))?;

        tracing::info!(
            "Atomically updated schema node '{}' with {} DDL statements",
            id,
            transaction_parts.len() - 3 // Exclude BEGIN, UPDATE, COMMIT
        );

        Ok(updated_node)
    }

    /// Switch a node's type atomically, preserving old type in variants map
    ///
    /// This is an atomic type-switching operation that guarantees:
    /// - Node type is updated
    /// - New type-specific record is created (if type has properties)
    /// - Old type is preserved in variants map for lossless recovery
    /// - All updates happen atomically (all or nothing)
    ///
    /// # Variants Map Pattern
    ///
    /// The variants map stores the history of type-specific record IDs:
    /// ```json
    /// {
    ///   "task": "task:uuid-123",
    ///   "text": null,
    ///   "person": "person:uuid-456"
    /// }
    /// ```
    ///
    /// This enables:
    /// - Lossless type switching (can restore old properties)
    /// - Type history tracking
    /// - Future multi-type node support
    ///
    /// # Arguments
    ///
    /// * `node_id` - ID of the node to switch
    /// * `new_type` - New node type
    /// * `new_properties` - Properties for the new type
    ///
    /// # Returns
    ///
    /// The updated node with new type
    ///
    /// # Example
    ///
    /// ```rust,no_run
    /// # use nodespace_core::db::SurrealStore;
    /// # use serde_json::json;
    /// # async fn example(store: &SurrealStore) -> anyhow::Result<()> {
    /// // Switch a text node to a task node
    /// let node = store.switch_node_type_atomic(
    ///     "node-uuid",
    ///     "task",
    ///     json!({"status": "TODO", "priority": "HIGH"}),
    /// ).await?;
    /// # Ok(())
    /// # }
    /// ```
    pub async fn switch_node_type_atomic(
        &self,
        node_id: &str,
        new_type: &str,
        new_properties: Value,
    ) -> Result<Node> {
        // Validate new_type to prevent SQL injection
        validate_node_type(new_type)?;

        // Convert parameters to owned strings for 'static lifetime
        let node_id = node_id.to_string();
        let new_type = new_type.to_string();

        // Validate node exists
        let current_node = self
            .get_node(&node_id)
            .await?
            .ok_or_else(|| anyhow::anyhow!("Node not found: {}", node_id))?;

        let old_type = current_node.node_type.clone();

        // Build variants update: preserve old type, add new type
        // variants map format: {"task": "task:uuid", "text": null, ...}
        let old_type_record = if TYPES_WITH_SPOKE_TABLES.contains(&old_type.as_str()) {
            format!("{}:{}", old_type, node_id)
        } else {
            "null".to_string()
        };

        let new_type_record = if TYPES_WITH_SPOKE_TABLES.contains(&new_type.as_str()) {
            format!("{}:{}", new_type, node_id)
        } else {
            "null".to_string()
        };

        // Prepare properties
        // Note: Schema properties stored directly - enums handled via strong typing on read
        let props_with_schema = new_properties.as_object().cloned().unwrap_or_default();
        let has_new_type_table = TYPES_WITH_SPOKE_TABLES.contains(&new_type.as_str());

        // Build atomic transaction using Thing parameters
        // Note: Field names use snake_case (node_type, modified_at) to match hub schema
        let transaction_query = if has_new_type_table && !props_with_schema.is_empty() {
            // New type has properties table
            r#"
                BEGIN TRANSACTION;

                -- Create new type-specific record
                CREATE $new_type_id CONTENT $properties;

                -- Set the reverse link (spoke.node -> hub) using proper Thing binding
                UPDATE $new_type_id SET node = $node_id;

                -- Update node type, variants map, and data link
                UPDATE $node_id SET
                    node_type = $new_type,
                    modified_at = time::now(),
                    version = version + 1,
                    variants[$old_type] = $old_type_record,
                    variants[$new_type] = $new_type_id,
                    data = $new_type_id;

                COMMIT TRANSACTION;
            "#
            .to_string()
        } else {
            // New type doesn't have properties table
            r#"
                BEGIN TRANSACTION;

                -- Update node type and variants map
                UPDATE $node_id SET
                    node_type = $new_type,
                    modified_at = time::now(),
                    version = version + 1,
                    variants[$old_type] = $old_type_record,
                    variants[$new_type] = $new_type_record,
                    data = NONE;

                COMMIT TRANSACTION;
            "#
            .to_string()
        };

        // Construct Thing objects for Record IDs
        let node_thing = surrealdb::sql::Thing::from(("node".to_string(), node_id.clone()));
        let new_type_thing = surrealdb::sql::Thing::from((new_type.clone(), node_id.clone()));

        // Execute transaction
        let response = self
            .db
            .query(transaction_query)
            .bind(("node_id", node_thing))
            .bind(("new_type_id", new_type_thing))
            .bind(("new_type", new_type.clone()))
            .bind(("old_type", old_type.clone()))
            .bind(("old_type_record", old_type_record))
            .bind(("new_type_record", new_type_record))
            .bind(("properties", Value::Object(props_with_schema)))
            .await
            .context(format!(
                "Failed to execute switch type transaction for node '{}'",
                node_id
            ))?;

        // Check transaction response for errors
        response.check().context(format!(
            "Transaction failed when switching node '{}' type from '{}' to '{}'",
            node_id, old_type, new_type
        ))?;

        // Fetch and return updated node
        let node = self
            .get_node(&node_id)
            .await?
            .ok_or_else(|| anyhow::anyhow!("Node not found after type switch for '{}'", node_id))?;

        // Note: Domain events are now emitted at NodeService layer for client filtering

        Ok(node)
    }

    /// Update a node with version check (optimistic locking)
    ///
    /// Only updates the node if its version matches the expected version.
    /// This provides atomic version-checked updates to prevent lost updates
    /// in concurrent scenarios.
    ///
    /// # Arguments
    ///
    /// * `id` - Node UUID to update
    /// * `expected_version` - Expected current version (for optimistic locking)
    /// * `update` - Fields to update
    ///
    /// # Returns
    ///
    /// * `Ok(Some(Node))` - Update succeeded, returns updated node
    /// * `Ok(None)` - Version mismatch, no update performed
    /// * `Err(_)` - Database error or node not found
    ///
    /// # Examples
    ///
    /// ```rust,no_run
    /// # use nodespace_core::db::SurrealStore;
    /// # use nodespace_core::models::NodeUpdate;
    /// # use std::path::PathBuf;
    /// # #[tokio::main]
    /// # async fn main() -> Result<(), Box<dyn std::error::Error>> {
    /// # let store = SurrealStore::new(PathBuf::from("./data/surreal.db")).await?;
    /// let update = NodeUpdate {
    ///     content: Some("Updated content".to_string()),
    ///     ..Default::default()
    /// };
    ///
    /// match store.update_node_with_version_check("node-id", 5, update).await? {
    ///     Some(node) => println!("Updated to version {}", node.version),
    ///     None => println!("Version mismatch - node was modified by another process"),
    /// }
    /// # Ok(())
    /// # }
    /// ```
    pub async fn update_node_with_version_check(
        &self,
        id: &str,
        expected_version: i64,
        update: NodeUpdate,
    ) -> Result<Option<Node>> {
        // Fetch current node to build update values
        let current = self
            .get_node(id)
            .await?
            .ok_or_else(|| anyhow::anyhow!("Node not found: {}", id))?;

        // Calculate new version for explicit binding
        let new_version = expected_version + 1;

        // Atomic update with version check using record ID
        // NOTE: Properties are NOT stored on hub node - they go to spoke tables
        // (hub-spoke architecture: hub has metadata, spokes have type-specific data)
        let query = "
            UPDATE type::thing('node', $id) SET
                content = $content,
                node_type = $node_type,
                modified_at = time::now(),
                version = $new_version,
                embedding_vector = $embedding_vector
            WHERE version = $expected_version
            RETURN AFTER;
        ";

        let updated_content = update.content.unwrap_or(current.content);
        let updated_node_type = update.node_type.unwrap_or(current.node_type.clone());
        let updated_properties = update.properties.clone();

        // embedding_vector is already Vec<f32>, no conversion needed
        let embedding_f32 = update.embedding_vector.flatten();

        let mut response = self
            .db
            .query(query)
            .bind(("id", id.to_string()))
            .bind(("expected_version", expected_version))
            .bind(("new_version", new_version))
            .bind(("content", updated_content))
            .bind(("node_type", updated_node_type.clone()))
            .bind(("embedding_vector", embedding_f32))
            .await
            .context("Failed to update node with version check")?;

        // Extract updated nodes from response
        let updated_nodes: Vec<SurrealNode> = response
            .take(0)
            .context("Failed to extract update results")?;

        // If no nodes were updated, version mismatch occurred
        if updated_nodes.is_empty() {
            return Ok(None);
        }

        // Update spoke table if properties were provided and node type has spoke table
        if let Some(props) = updated_properties {
            if TYPES_WITH_SPOKE_TABLES.contains(&updated_node_type.as_str()) {
                // UPSERT with MERGE to preserve existing spoke data
                self.db
                    .query("UPSERT type::thing($table, $id) MERGE $properties;")
                    .bind(("table", updated_node_type.clone()))
                    .bind(("id", id.to_string()))
                    .bind(("properties", props))
                    .await
                    .context("Failed to upsert properties in spoke table")?;

                // Ensure data link exists
                self.db
                    .query(
                        "UPDATE type::thing('node', $id) SET data = type::thing($type_table, $id);",
                    )
                    .bind(("id", id.to_string()))
                    .bind(("type_table", updated_node_type))
                    .await
                    .context("Failed to set data link")?;
            }
        }

        // Fetch fresh node with hydrated properties from spoke table
        let node = self
            .get_node(id)
            .await?
            .ok_or_else(|| anyhow::anyhow!("Node not found after update"))?;

        // Note: Domain events are now emitted at NodeService layer for client filtering

        Ok(Some(node))
    }

    pub async fn delete_node(&self, id: &str) -> Result<DeleteResult> {
        // Get node to determine type for Record ID
        let node = match self.get_node(id).await? {
            Some(n) => n,
            None => return Ok(DeleteResult { existed: false }),
        };

        // Delete using record IDs and graph edges
        // Use transaction for atomicity (all or nothing)
        let transaction_query = "
            BEGIN TRANSACTION;
            DELETE type::thing($table, $id);
            DELETE type::thing('node', $id);
            DELETE mentions WHERE in = type::thing('node', $id) OR out = type::thing('node', $id);
            DELETE has_child WHERE in = type::thing('node', $id) OR out = type::thing('node', $id);
            COMMIT TRANSACTION;
        ";

        self.db
            .query(transaction_query)
            .bind(("table", node.node_type.clone()))
            .bind(("id", node.id.clone()))
            .await
            .context("Failed to delete node and relations")?;

        // Note: Domain events are now emitted at NodeService layer for client filtering

        Ok(DeleteResult { existed: true })
    }

    /// Delete a node with cascade cleanup in a single atomic transaction
    ///
    /// This is an enhanced atomic version of delete_node. It guarantees that either:
    /// - The node, type-specific record, all edges, and all mentions are ALL deleted
    /// - OR nothing is deleted (transaction rolls back on failure)
    ///
    /// # Cascade Cleanup
    ///
    /// Deletes the following in one atomic transaction:
    /// - Node record from universal `node` table
    /// - Type-specific record (if type has properties table)
    /// - All incoming and outgoing `has_child` edges
    /// - All incoming and outgoing `mentions` edges
    ///
    /// # Arguments
    ///
    /// * `node_id` - ID of the node to delete
    ///
    /// # Returns
    ///
    /// DeleteResult indicating whether the node existed
    ///
    /// # Example
    ///
    /// ```rust,no_run
    /// # use nodespace_core::db::SurrealStore;
    /// # async fn example(store: &SurrealStore) -> anyhow::Result<()> {
    /// let result = store.delete_node_cascade_atomic("node-uuid").await?;
    /// assert!(result.existed);
    /// # Ok(())
    /// # }
    /// ```
    pub async fn delete_node_cascade_atomic(&self, node_id: &str) -> Result<DeleteResult> {
        // Get node to determine type for Record ID
        let node = match self.get_node(node_id).await? {
            Some(n) => n,
            None => return Ok(DeleteResult { existed: false }),
        };

        // Build atomic cascade delete transaction using Thing parameters
        // This ensures ALL related data is deleted or NOTHING is deleted
        let node_type = node.node_type.clone();
        let node_id = node.id.clone();

        let transaction_query = r#"
            BEGIN TRANSACTION;

            -- Delete type-specific record (if exists)
            DELETE $type_id;

            -- Delete node from universal table
            DELETE $node_id;

            -- Delete all has_child edges (incoming and outgoing)
            DELETE has_child WHERE in = $node_id OR out = $node_id;

            -- Delete all mention edges (incoming and outgoing)
            DELETE mentions WHERE in = $node_id OR out = $node_id;

            COMMIT TRANSACTION;
        "#
        .to_string();

        // Construct Thing objects for Record IDs
        let node_thing = surrealdb::sql::Thing::from(("node".to_string(), node_id.clone()));
        let type_thing = surrealdb::sql::Thing::from((node_type.clone(), node_id.clone()));

        // Execute transaction (we don't care about the return value, just the side effects)
        self.db
            .query(&transaction_query)
            .bind(("node_id", node_thing))
            .bind(("type_id", type_thing))
            .await
            .map(|_| ())
            .context(format!(
                "Failed to delete node '{}' (type: {}) with cascade",
                node_id, node_type
            ))?;

        // Note: Domain events are now emitted at NodeService layer for client filtering

        Ok(DeleteResult { existed: true })
    }

    /// Delete a node with version check (optimistic locking)
    ///
    /// Only deletes the node if its version matches the expected version.
    /// Returns the number of rows affected (0 if version mismatch, 1 if deleted).
    pub async fn delete_with_version_check(
        &self,
        id: &str,
        expected_version: i64,
    ) -> Result<usize> {
        // First get the node to check version
        let node = match self.get_node(id).await? {
            Some(n) => n,
            None => return Ok(0), // Node doesn't exist
        };

        // Check version match
        if node.version != expected_version {
            return Ok(0); // Version mismatch, no deletion
        }

        // Version matches, proceed with deletion
        let result = self.delete_node(id).await?;
        Ok(if result.existed { 1 } else { 0 })
    }

    pub async fn query_nodes(&self, query: NodeQuery) -> Result<Vec<Node>> {
        // Handle mentioned_by query using graph traversal
        // See: docs/architecture/data/surrealdb-schema-design.md - Graph Traversal Patterns
        if let Some(ref mentioned_node_id) = query.mentioned_by {
            // Use graph traversal to get IDs, then fetch full nodes
            // We can't use SELECT <-mentions<-node.* directly because it returns nested structure
            let sql = if query.limit.is_some() {
                "SELECT VALUE <-mentions<-node.id FROM type::thing('node', $node_id) LIMIT $limit;"
            } else {
                "SELECT VALUE <-mentions<-node.id FROM type::thing('node', $node_id);"
            };

            let mut query_builder = self
                .db
                .query(sql)
                .bind(("node_id", mentioned_node_id.to_string()));

            if let Some(limit) = query.limit {
                query_builder = query_builder.bind(("limit", limit));
            }

            let mut response = query_builder
                .await
                .context("Failed to query mentioned_by nodes")?;

            // SELECT VALUE with graph traversal returns nested array - flatten it
            // Result format: [[thing1, thing2], [thing3]] from multiple source nodes
            let source_things_nested: Vec<Vec<Thing>> = response
                .take(0)
                .context("Failed to extract source node IDs from mentions")?;

            let source_things: Vec<Thing> = source_things_nested.into_iter().flatten().collect();

            // Extract UUIDs and fetch full node records
            let mut nodes = Vec::new();
            for thing in source_things {
                if let Id::String(id_str) = &thing.id {
                    // id_str is just the UUID
                    if let Some(node) = self.get_node(id_str).await? {
                        nodes.push(node);
                    }
                }
            }

            return Ok(nodes);
        }

        // Handle content_contains query
        if let Some(ref search_query) = query.content_contains {
            let nodes = self
                .search_nodes_by_content(search_query, query.limit.map(|l| l as i64))
                .await?;

            // Note: include_containers_and_tasks filter not applicable for content search
            // (would require additional graph query to check hierarchy)

            return Ok(nodes);
        }

        // Build WHERE clause conditions
        let mut conditions = Vec::new();

        if query.node_type.is_some() {
            conditions.push("node_type = $node_type".to_string());
        }

        // Note: include_containers_and_tasks field removed - use graph edges and separate queries instead

        // Build SQL query
        let where_clause = if !conditions.is_empty() {
            Some(conditions.join(" AND "))
        } else {
            None
        };

        let sql = match (&where_clause, query.limit) {
            (None, None) => "SELECT * FROM node;".to_string(),
            (None, Some(_)) => "SELECT * FROM node LIMIT $limit;".to_string(),
            (Some(clause), None) => format!("SELECT * FROM node WHERE {};", clause),
            (Some(clause), Some(_)) => {
                format!("SELECT * FROM node WHERE {} LIMIT $limit;", clause)
            }
        };

        let mut query_builder = self.db.query(sql);

        if let Some(node_type) = &query.node_type {
            query_builder = query_builder.bind(("node_type", node_type.clone()));
        }

        if let Some(limit) = query.limit {
            query_builder = query_builder.bind(("limit", limit));
        }

        let mut response = query_builder.await.context("Failed to query nodes")?;
        let surreal_nodes: Vec<SurrealNode> = response
            .take(0)
            .context("Failed to extract nodes from query response")?;

        // Convert to nodes
        let mut nodes: Vec<Node> = surreal_nodes.into_iter().map(Into::into).collect();

        // Batch fetch properties for nodes that have them (same as get_children)
        // Performance: 100 nodes with properties = 2-3 queries (vs 101 with N+1 pattern)
        use std::collections::HashMap;

        // Group nodes by type for batch fetching
        let mut nodes_by_type: HashMap<String, Vec<String>> = HashMap::new();
        for node in &nodes {
            if TYPES_WITH_SPOKE_TABLES.contains(&node.node_type.as_str()) {
                nodes_by_type
                    .entry(node.node_type.clone())
                    .or_default()
                    .push(node.id.clone());
            }
        }

        // Batch fetch properties for each type
        let mut all_properties: HashMap<String, Value> = HashMap::new();
        for (node_type, node_ids) in nodes_by_type {
            match batch_fetch_properties(&self.db, &node_type, &node_ids).await {
                Ok(props_map) => {
                    all_properties.extend(props_map);
                }
                Err(e) => {
                    tracing::warn!(
                        "Failed to batch fetch properties for type '{}': {}",
                        node_type,
                        e
                    );
                }
            }
        }

        // Hydrate properties into nodes
        for node in &mut nodes {
            if let Some(props) = all_properties.get(&node.id) {
                node.properties = props.clone();
            }
        }

        Ok(nodes)
    }

    pub async fn get_children(&self, parent_id: Option<&str>) -> Result<Vec<Node>> {
        // Use graph edges for hierarchy traversal with fractional ordering (Issue #550)
        // Note: We don't use FETCH data because it causes deserialization issues (same as get_node)
        let surreal_nodes = if let Some(parent_id) = parent_id {
            // Create Thing record ID for parent node
            use surrealdb::sql::Thing;
            let parent_thing = Thing::from(("node".to_string(), parent_id.to_string()));

            // Query children ordered by edge.order (fractional ordering)
            // Build ordered list of child IDs, then fetch full nodes in that order
            let mut edge_response = self
                .db
                .query("SELECT * FROM has_child WHERE in = $parent_thing ORDER BY order ASC;")
                .bind(("parent_thing", parent_thing.clone()))
                .await
                .context("Failed to get child edges")?;

            #[derive(serde::Deserialize)]
            struct EdgeOut {
                out: Thing,
            }

            let edges: Vec<EdgeOut> = edge_response
                .take(0)
                .context("Failed to extract child edges")?;

            // Extract node Things in order
            let mut ordered_node_things: Vec<Thing> = Vec::new();
            let mut ordered_node_strs: Vec<String> = Vec::new();
            for edge in edges {
                ordered_node_things.push(edge.out.clone());
                ordered_node_strs.push(format!("{}", edge.out));
            }

            // Fetch all nodes using Things for proper ID matching
            let mut response = self
                .db
                .query("SELECT * FROM node WHERE id IN $ids;")
                .bind(("ids", ordered_node_things))
                .await
                .context("Failed to get children")?;

            let fetched_nodes: Vec<SurrealNode> = response
                .take(0)
                .context("Failed to extract children from response")?;

            // Create a hashmap of fetched nodes for quick lookup by ID
            use std::collections::HashMap as IDHashMap;
            let mut node_map: IDHashMap<String, SurrealNode> = IDHashMap::new();
            for node in fetched_nodes {
                let id_str = format!("{}", node.id);
                node_map.insert(id_str, node);
            }

            // Reconstruct nodes in the exact order from the edge query (ordered_node_strs)
            let mut nodes: Vec<SurrealNode> = Vec::new();
            for id_str in ordered_node_strs.iter() {
                if let Some(node) = node_map.remove(id_str) {
                    nodes.push(node);
                }
            }

            nodes
        } else {
            // Root nodes: nodes that have NO incoming has_child edges
            let mut response = self
                .db
                .query("SELECT * FROM node WHERE count(<-has_child) = 0;")
                .await
                .context("Failed to get root nodes")?;

            let nodes: Vec<SurrealNode> = response
                .take(0)
                .context("Failed to extract root nodes from response")?;

            nodes
        };

        // Convert to nodes
        let mut nodes: Vec<Node> = surreal_nodes.into_iter().map(Into::into).collect();

        // Batch fetch properties for nodes that have them
        // Performance: 100 nodes with properties = 2-3 queries (vs 101 with N+1 pattern)
        use std::collections::HashMap;

        // Group nodes by type for batch fetching
        let mut nodes_by_type: HashMap<String, Vec<String>> = HashMap::new();
        for node in &nodes {
            if TYPES_WITH_SPOKE_TABLES.contains(&node.node_type.as_str()) {
                nodes_by_type
                    .entry(node.node_type.clone())
                    .or_default()
                    .push(node.id.clone());
            }
        }

        // Batch fetch properties for each type
        let mut all_properties: HashMap<String, Value> = HashMap::new();
        for (node_type, node_ids) in nodes_by_type {
            match batch_fetch_properties(&self.db, &node_type, &node_ids).await {
                Ok(props_map) => {
                    all_properties.extend(props_map);
                }
                Err(e) => {
                    tracing::warn!(
                        "Failed to batch fetch properties for type '{}': {}",
                        node_type,
                        e
                    );
                }
            }
        }

        // Hydrate properties into nodes
        for node in &mut nodes {
            if let Some(props) = all_properties.get(&node.id) {
                node.properties = props.clone();
            }
        }

        // Children are ordered by has_child edge order field (fractional ordering)
        // Sorting is done by the database query ORDER BY clause
        Ok(nodes)
    }

    /// Get the parent of a node (via incoming has_child edge)
    ///
    /// Returns the node's parent if it has one, or None if it's a root node.
    ///
    /// # Arguments
    ///
    /// * `child_id` - The child node ID
    ///
    /// # Returns
    ///
    /// `Some(parent_node)` if the node has a parent, `None` if it's a root node
    pub async fn get_parent(&self, child_id: &str) -> Result<Option<Node>> {
        use surrealdb::sql::Thing;
        let child_thing = Thing::from(("node".to_string(), child_id.to_string()));

        // Query for parent via incoming has_child edge
        // SELECT * FROM node WHERE id IN (SELECT VALUE in FROM has_child WHERE out = $child_thing)
        let mut response = self
            .db
            .query("SELECT * FROM node WHERE id IN (SELECT VALUE in FROM has_child WHERE out = $child_thing) LIMIT 1;")
            .bind(("child_thing", child_thing))
            .await
            .context("Failed to get parent")?;

        let nodes: Vec<SurrealNode> = response
            .take(0)
            .context("Failed to extract parent from response")?;

        if nodes.is_empty() {
            return Ok(None);
        }

        // Convert to node and fetch properties if needed
        let mut node: Node = nodes.into_iter().next().unwrap().into();

        // Fetch properties if this node type has them
        if TYPES_WITH_SPOKE_TABLES.contains(&node.node_type.as_str()) {
            if let Ok(props_map) =
                batch_fetch_properties(&self.db, &node.node_type, &[node.id.clone()]).await
            {
                if let Some(props) = props_map.get(&node.id) {
                    node.properties = props.clone();
                }
            }
        }

        Ok(Some(node))
    }

    /// Get entire node tree recursively in a SINGLE query
    ///
    /// This method leverages SurrealDB's recursive graph traversal to fetch
    /// a node and ALL its descendants at all levels in one database query.
    ///
    /// # Performance
    ///
    /// - **1 query** regardless of tree depth/size (vs N queries for manual traversal)
    /// - Ideal for: outline view, export, tree visualization
    ///
    /// # Arguments
    ///
    /// * `root_id` - ID of the root node to fetch tree from
    ///
    /// # Returns
    ///
    /// Returns root node with nested `children` arrays at all levels.
    /// Each node includes properties fetched from type-specific tables.
    ///
    /// # Example
    ///
    /// ```text
    /// // Get entire tree in ONE query:
    /// let tree = store.get_node_tree("root-uuid").await?;
    /// // tree.children[0].children[0]... (fully nested)
    /// ```
    ///
    /// # Implementation Note
    ///
    /// Uses SurrealDB's `@` recursive projection operator:
    /// ```sql
    /// SELECT id, title,
    ///   ->has_child->node.{
    ///     id, title,
    ///     children: ->has_child->node.@  -- '@' repeats this projection recursively
    ///   } AS children
    /// FROM node:root_uuid;
    /// ```
    pub async fn get_node_tree(&self, root_id: &str) -> Result<Option<serde_json::Value>> {
        // NOTE: SurrealDB's `@` recursive repeat operator is NOT supported with RocksDB storage
        // (returns UnsupportedRepeatRecurse error). We use Rust recursion instead.
        //
        // This fetches the tree by:
        // 1. Getting the root node
        // 2. Recursively fetching children using get_children()
        // 3. Building nested JSON structure

        // First, get the root node
        let root_node = match self.get_node(root_id).await? {
            Some(node) => node,
            None => return Ok(None),
        };

        // Build nested tree recursively
        let tree = self.build_node_tree_recursive(&root_node).await?;
        Ok(Some(tree))
    }

    /// Recursively build a node tree as JSON with nested children
    ///
    /// # Safety Guards
    /// - Maximum depth limit (100 levels) prevents stack overflow on deeply nested hierarchies
    /// - Cycle detection prevents infinite recursion on cyclic graphs
    fn build_node_tree_recursive<'a>(
        &'a self,
        node: &'a Node,
    ) -> std::pin::Pin<Box<dyn std::future::Future<Output = Result<serde_json::Value>> + Send + 'a>>
    {
        const MAX_DEPTH: usize = 100;

        Box::pin(async move {
            self.build_node_tree_with_guards(
                node,
                0,
                MAX_DEPTH,
                &mut std::collections::HashSet::new(),
            )
            .await
        })
    }

    /// Internal implementation with depth tracking and cycle detection
    fn build_node_tree_with_guards<'a>(
        &'a self,
        node: &'a Node,
        depth: usize,
        max_depth: usize,
        visited: &'a mut std::collections::HashSet<String>,
    ) -> std::pin::Pin<Box<dyn std::future::Future<Output = Result<serde_json::Value>> + Send + 'a>>
    {
        Box::pin(async move {
            // Depth limit check - prevent stack overflow
            if depth >= max_depth {
                return Err(anyhow::anyhow!(
                "Maximum tree depth ({}) exceeded at node '{}'. This may indicate a very deep hierarchy or a cycle.",
                max_depth,
                node.id
            ));
            }

            // Cycle detection - prevent infinite recursion
            if visited.contains(&node.id) {
                return Err(anyhow::anyhow!(
                    "Cycle detected: node '{}' appears multiple times in the hierarchy path",
                    node.id
                ));
            }
            visited.insert(node.id.clone());

            // Get ordered children for this node (get_children returns Vec<Node> already ordered)
            let children_nodes = self.get_children(Some(&node.id)).await?;

            // Recursively build children trees
            let mut children_json = Vec::new();
            for child_node in &children_nodes {
                let child_tree = self
                    .build_node_tree_with_guards(child_node, depth + 1, max_depth, visited)
                    .await?;
                children_json.push(child_tree);
            }

            // Backtrack: remove from visited set to allow node to appear in other branches
            visited.remove(&node.id);

            // Build JSON for this node with children
            // NOTE: Use bare node.id without "node:" prefix to match frontend expectations
            Ok(serde_json::json!({
                "id": node.id,
                "type": node.node_type,
                "content": node.content,
                "version": node.version,
                "created_at": node.created_at,
                "modified_at": node.modified_at,
                "embedding_vector": node.embedding_vector,
                "mentions": node.mentions,
                "mentioned_by": node.mentioned_by,
                "data": node.properties,
                "variants": serde_json::Value::Null,
                "_schema_version": 1,
                "children": children_json
            }))
        })
    }

    /// Get all nodes in a subtree using breadth-first traversal
    ///
    /// Fetches all nodes that are descendants of the given root node (not including the root itself).
    /// This is the first step in building an adjacency list structure for efficient tree navigation.
    ///
    /// # Query Strategy
    ///
    /// Uses iterative breadth-first traversal: queries each level's children until no more
    /// children are found. This approach is more compatible across SurrealDB configurations
    /// than recursive syntax.
    ///
    /// # Arguments
    ///
    /// * `root_id` - ID of the root node to fetch descendants for
    ///
    /// # Returns
    ///
    /// Vector of all descendant nodes (flat, in breadth-first order)
    ///
    /// # Performance
    ///
    /// O(depth) queries where depth is the tree depth. Each level is fetched in 2 queries
    /// (one for edges, one for node data).
    pub async fn get_nodes_in_subtree(&self, root_id: &str) -> Result<Vec<Node>> {
        use surrealdb::sql::Thing;

        // Strategy: Iterative breadth-first traversal using edge queries
        // This avoids SurrealDB's recursive syntax which has compatibility issues
        let mut all_descendants = Vec::new();
        let mut current_level = vec![root_id.to_string()];

        // Maximum depth to prevent infinite loops (256 is SurrealDB's max recursion depth)
        const MAX_DEPTH: usize = 256;

        for _ in 0..MAX_DEPTH {
            if current_level.is_empty() {
                break;
            }

            // Build query for all children of current level nodes
            // Use type::thing() to properly construct record IDs
            let parent_ids: Vec<String> = current_level
                .iter()
                .map(|id| format!("type::thing('node', '{}')", id))
                .collect();

            let query = format!(
                "SELECT VALUE out FROM has_child WHERE in IN [{}];",
                parent_ids.join(", ")
            );

            let mut response = self
                .db
                .query(&query)
                .await
                .context("Failed to query children")?;

            let child_things: Vec<Thing> =
                response.take(0).context("Failed to extract child IDs")?;

            if child_things.is_empty() {
                break;
            }

            // Extract string IDs for next level
            let child_ids: Vec<String> = child_things
                .iter()
                .map(|t| match &t.id {
                    Id::String(s) => s.clone(),
                    Id::Number(n) => n.to_string(),
                    _ => t.id.to_string(),
                })
                .collect();

            // Fetch full node data for these children
            // Use type::thing() to properly construct record IDs (UUIDs need proper quoting)
            let child_id_list: Vec<String> = child_ids
                .iter()
                .map(|id| format!("type::thing('node', '{}')", id))
                .collect();

            let nodes_query = format!(
                "SELECT * FROM node WHERE id IN [{}] FETCH data;",
                child_id_list.join(", ")
            );

            let mut nodes_response = self
                .db
                .query(&nodes_query)
                .await
                .context("Failed to fetch child nodes")?;

            let surreal_nodes: Vec<SurrealNode> = nodes_response
                .take(0)
                .context("Failed to extract child nodes")?;

            all_descendants.extend(surreal_nodes.into_iter().map(Into::into));

            // Move to next level
            current_level = child_ids;
        }

        Ok(all_descendants)
    }

    /// Get all edges in a subtree using adjacency list strategy
    ///
    /// Fetches all parent-child relationships (has_child edges) within a subtree.
    /// Combined with `get_nodes_in_subtree()`, this enables building an in-memory adjacency list
    /// for efficient tree construction and navigation.
    ///
    /// # Strategy
    ///
    /// First gets all descendant node IDs using `get_nodes_in_subtree()`, then queries
    /// all edges where the parent is either the root or a descendant.
    ///
    /// # Arguments
    ///
    /// * `root_id` - ID of the root node to fetch descendant edges for
    ///
    /// # Returns
    ///
    /// Vector of all edges within the subtree (parent-child relationships)
    pub async fn get_edges_in_subtree(&self, root_id: &str) -> Result<Vec<EdgeRecord>> {
        use surrealdb::sql::Thing;

        let root_thing = Thing::from(("node".to_string(), root_id.to_string()));

        // Get all descendant nodes first
        let descendants = self.get_nodes_in_subtree(root_id).await?;

        // Build a list of all node IDs (root + descendants) for the WHERE clause
        let all_node_ids: Vec<String> = descendants.iter().map(|n| n.id.clone()).collect();

        // Query edges where parent is either root or a descendant
        // If no descendants, just query edges from root
        let query = if all_node_ids.is_empty() {
            "SELECT id, in, out, order FROM has_child WHERE in = $root_thing ORDER BY order ASC;"
                .to_string()
        } else {
            // Include root ID in the list
            // Use type::thing() to properly construct record IDs (UUIDs need proper quoting)
            let id_list = std::iter::once(format!("type::thing('node', '{}')", root_id))
                .chain(
                    all_node_ids
                        .iter()
                        .map(|id| format!("type::thing('node', '{}')", id)),
                )
                .collect::<Vec<_>>()
                .join(", ");

            format!(
                "SELECT id, in, out, order FROM has_child WHERE in IN [{}] ORDER BY order ASC;",
                id_list
            )
        };

        let mut response = self
            .db
            .query(&query)
            .bind(("root_thing", root_thing.clone()))
            .await
            .context("Failed to fetch subtree edges")?;

        // Use Thing type for SurrealDB record IDs
        #[derive(serde::Deserialize)]
        struct EdgeRow {
            id: Thing,
            #[serde(rename = "in")]
            in_node: Thing,
            #[serde(rename = "out")]
            out_node: Thing,
            order: f64,
        }

        let edges: Vec<EdgeRow> = response
            .take(0)
            .context("Failed to extract subtree edges from response")?;

        // Extract string IDs from Thing types
        Ok(edges
            .into_iter()
            .map(|e| {
                let id_str = match &e.id.id {
                    Id::String(s) => s.clone(),
                    Id::Number(n) => n.to_string(),
                    _ => e.id.to_string(),
                };
                let in_str = match &e.in_node.id {
                    Id::String(s) => s.clone(),
                    Id::Number(n) => n.to_string(),
                    _ => e.in_node.to_string(),
                };
                let out_str = match &e.out_node.id {
                    Id::String(s) => s.clone(),
                    Id::Number(n) => n.to_string(),
                    _ => e.out_node.to_string(),
                };
                EdgeRecord {
                    id: id_str,
                    in_node: in_str,
                    out_node: out_str,
                    order: e.order,
                }
            })
            .collect())
    }

    pub async fn search_nodes_by_content(
        &self,
        search_query: &str,
        limit: Option<i64>,
    ) -> Result<Vec<Node>> {
        // Use string::lowercase() for case-insensitive search
        // SurrealDB CONTAINS is case-sensitive by default
        let sql = if limit.is_some() {
            "SELECT * FROM node WHERE string::lowercase(content) CONTAINS string::lowercase($search_query) LIMIT $limit;"
        } else {
            "SELECT * FROM node WHERE string::lowercase(content) CONTAINS string::lowercase($search_query);"
        };

        let mut query_builder = self
            .db
            .query(sql)
            .bind(("search_query", search_query.to_string()));

        if let Some(lim) = limit {
            query_builder = query_builder.bind(("limit", lim));
        }

        let mut response = query_builder.await.context("Failed to search nodes")?;
        let surreal_nodes: Vec<SurrealNode> = response
            .take(0)
            .context("Failed to extract search results from response")?;
        Ok(surreal_nodes.into_iter().map(Into::into).collect())
    }

    /// Validate that creating a parent-child relationship won't create a cycle
    ///
    /// **Purpose**: Prevents cyclic references in the node hierarchy tree.
    ///
    /// **Example Cycle**: A→B→C→A (adding A as child of C would create this)
    ///
    /// **Impact if not validated**:
    /// - Infinite loops in tree traversal queries
    /// - Stack overflow in recursive operations
    /// - Data corruption in hierarchy
    ///
    /// # Arguments
    ///
    /// * `parent_id` - Proposed parent node ID
    /// * `child_id` - Proposed child node ID
    ///
    /// # Returns
    ///
    /// `Ok(())` if no cycle would be created, `Err` if cycle detected
    ///
    /// # Examples
    ///
    /// ```text
    /// // Valid: A→B, B→C (adding C as child of B)
    /// validate_no_cycle("B", "C").await?; // ✓ OK
    ///
    /// // Invalid: A→B→C, trying to add A as child of C
    /// validate_no_cycle("C", "A").await?; // ✗ Error: would create cycle A→B→C→A
    /// ```
    async fn validate_no_cycle(&self, parent_id: &str, child_id: &str) -> Result<()> {
        use surrealdb::sql::Thing;

        // Check if parent is a descendant of child
        // If so, creating this edge would create a cycle
        let child_thing = Thing::from(("node".to_string(), child_id.to_string()));

        // Query: Get all descendants of child node recursively
        // Then check if parent is in that list
        // Using SurrealDB recursive graph traversal syntax (v2.1+) to check ALL descendant levels
        // The `{..+collect}` syntax means unbounded recursive traversal collecting unique nodes
        // This will detect cycles at any level: A→B (direct), A→B→C (3-node), A→B→C→D (4-node), etc.
        let query = "
            LET $descendants = $child_thing.{..+collect}->has_child->node;
            SELECT * FROM type::thing('node', $parent_id)
            WHERE id IN $descendants
            LIMIT 1;
        ";

        let mut response = self
            .db
            .query(query)
            .bind(("parent_id", parent_id.to_string()))
            .bind(("child_thing", child_thing))
            .await
            .context("Failed to check for cycles")?;

        // The query has 2 statements (LET, SELECT), we want the SELECT result at index 1
        let results: Vec<SurrealNode> = response
            .take(1)
            .context("Failed to parse cycle check results")?;

        if !results.is_empty() {
            return Err(anyhow::anyhow!(
                "Cannot create parent-child relationship: would create cycle. \
                Node '{}' is a descendant of node '{}', so '{}' cannot be a parent of '{}'.",
                parent_id,
                child_id,
                parent_id,
                child_id
            ));
        }

        Ok(())
    }

    /// Rebalance child ordering for a parent when precision degrades
    ///
    /// When fractional ordering gets too granular (gaps < 0.0001), this rebalances
    /// all children of a parent to have even spacing (1.0, 2.0, 3.0, etc.).
    ///
    /// This operation is atomic - either all children are rebalanced or none are.
    ///
    /// # Arguments
    ///
    /// * `parent_id` - ID of the parent node whose children should be rebalanced
    ///
    /// # Returns
    ///
    /// Ok(()) on success
    async fn rebalance_children_for_parent(&self, parent_id: &str) -> Result<()> {
        use surrealdb::sql::Thing;

        // Step 1: Get all children in current order
        let parent_thing = Thing::from(("node".to_string(), parent_id.to_string()));

        #[derive(Deserialize)]
        struct EdgeOut {
            out: Thing,
        }

        let mut edges_response = self
            .db
            .query("SELECT out FROM has_child WHERE in = $parent_thing ORDER BY order ASC;")
            .bind(("parent_thing", parent_thing.clone()))
            .await
            .context("Failed to get children for rebalancing")?;

        let edges: Vec<EdgeOut> = edges_response
            .take(0)
            .context("Failed to extract children for rebalancing")?;

        if edges.is_empty() {
            return Ok(()); // Nothing to rebalance
        }

        // Step 2: Calculate new orders [1.0, 2.0, 3.0, ...]
        let new_orders = FractionalOrderCalculator::rebalance(edges.len());

        // Step 3: Build atomic transaction to update all edges
        // We need to update each has_child edge's order field
        let mut transaction = String::from("BEGIN TRANSACTION;\n");

        for (i, _edge) in edges.iter().enumerate() {
            let new_order = new_orders[i];
            transaction.push_str(&format!(
                "UPDATE has_child SET order = {} WHERE in = $parent_thing AND out = $out{} FETCH AFTER;\n",
                new_order, i
            ));
        }

        transaction.push_str("COMMIT TRANSACTION;");

        // Step 4: Execute transaction with all edges bound
        let mut query_builder = self
            .db
            .query(&transaction)
            .bind(("parent_thing", parent_thing));

        for (i, edge) in edges.iter().enumerate() {
            query_builder = query_builder.bind((format!("out{}", i), edge.out.clone()));
        }

        query_builder
            .await
            .context("Failed to rebalance children")?;

        Ok(())
    }

    /// Move a node to a new parent atomically
    ///
    /// Guarantees that either:
    /// - The old edge is deleted AND the new edge is created
    /// - OR nothing changes (transaction rolls back on failure)
    ///
    /// # Arguments
    ///
    /// * `node_id` - ID of the node to move
    /// * `new_parent_id` - ID of the new parent (None = make root node)
    /// * `insert_after_sibling_id` - Optional sibling to insert after (uses edge-based fractional ordering)
    ///
    /// # Returns
    ///
    /// Ok(()) on success
    ///
    /// # Example
    ///
    /// ```rust,no_run
    /// # use nodespace_core::db::SurrealStore;
    /// # async fn example(store: &SurrealStore) -> anyhow::Result<()> {
    /// // Move node to new parent
    /// store.move_node("child-uuid", Some("new-parent-uuid"), None).await?;
    ///
    /// // Make node a root node
    /// store.move_node("child-uuid", None, None).await?;
    /// # Ok(())
    /// # }
    /// ```
    pub async fn move_node(
        &self,
        node_id: &str,
        new_parent_id: Option<&str>,
        insert_after_sibling_id: Option<&str>,
    ) -> Result<()> {
        // Convert parameters to owned strings for 'static lifetime
        let node_id = node_id.to_string();
        let new_parent_id = new_parent_id.map(|s| s.to_string());
        let insert_after_sibling_id = insert_after_sibling_id.map(|s| s.to_string());

        // Validate node exists
        let _node = self
            .get_node(&node_id)
            .await?
            .ok_or_else(|| anyhow::anyhow!("Node not found: {}", node_id))?;

        // Validate that moving won't create a cycle
        if let Some(ref parent_id) = new_parent_id {
            // Validate parent exists
            let parent_exists = self.get_node(parent_id).await?;
            if parent_exists.is_none() {
                return Err(anyhow::anyhow!("Parent node not found: {}", parent_id));
            }

            self.validate_no_cycle(parent_id, &node_id).await?;
        }

        // Calculate fractional order for the new position
        #[derive(Deserialize)]
        struct EdgeWithOrder {
            out: surrealdb::sql::Thing,
            order: f64,
        }

        let new_order = if let Some(ref parent_id) = new_parent_id {
            let parent_thing = surrealdb::sql::Thing::from(("node".to_string(), parent_id.clone()));

            // Get all child edges for this parent, ordered by order field
            let mut edges_response = self
                .db
                .query(
                    "SELECT out, order FROM has_child WHERE in = $parent_thing ORDER BY order ASC;",
                )
                .bind(("parent_thing", parent_thing.clone()))
                .await
                .context("Failed to get child edges")?;

            let edges: Vec<EdgeWithOrder> = edges_response
                .take(0)
                .context("Failed to extract child edges")?;

            if let Some(after_id) = insert_after_sibling_id {
                // Find the sibling we're inserting after
                let after_thing =
                    surrealdb::sql::Thing::from(("node".to_string(), after_id.clone()));
                let after_index = edges
                    .iter()
                    .position(|e| e.out == after_thing)
                    .ok_or_else(|| anyhow::anyhow!("Sibling not found: {}", after_id))?;

                // Get orders before and after insertion point
                let prev_order = edges[after_index].order;
                let next_order = edges.get(after_index + 1).map(|e| e.order);

                // Calculate new order between them
                let calculated =
                    FractionalOrderCalculator::calculate_order(Some(prev_order), next_order);

                // Check if rebalancing is needed
                if let Some(next) = next_order {
                    if (next - prev_order) < 0.0001 {
                        // Gap too small, need to rebalance before inserting
                        self.rebalance_children_for_parent(parent_id).await?;

                        // Re-query edges after rebalancing
                        // NOTE: There is a small race condition window here - between rebalancing
                        // completion and this re-query, another client could move/delete the sibling.
                        // If this occurs, we'll get "Sibling not found after rebalancing" error and
                        // the operation fails. This is an accepted limitation - clients can retry.
                        // A fully atomic solution would require SurrealDB to support multi-step
                        // transactions with deferred constraint checking, which isn't available.
                        let mut edges_response = self
                            .db
                            .query("SELECT out, order FROM has_child WHERE in = $parent_thing ORDER BY order ASC;")
                            .bind(("parent_thing", parent_thing.clone()))
                            .await
                            .context("Failed to get child edges after rebalancing")?;

                        let edges: Vec<EdgeWithOrder> = edges_response
                            .take(0)
                            .context("Failed to extract child edges after rebalancing")?;

                        let after_index = edges
                            .iter()
                            .position(|e| e.out == after_thing)
                            .ok_or_else(|| {
                                anyhow::anyhow!("Sibling not found after rebalancing: {}", after_id)
                            })?;

                        let prev_order = edges[after_index].order;
                        let next_order = edges.get(after_index + 1).map(|e| e.order);
                        FractionalOrderCalculator::calculate_order(Some(prev_order), next_order)
                    } else {
                        calculated
                    }
                } else {
                    calculated
                }
            } else {
                // No insert_after_sibling specified, insert at beginning
                let first_order = edges.first().map(|e| e.order);
                FractionalOrderCalculator::calculate_order(None, first_order)
            }
        } else {
            0.0 // Root nodes don't use order
        };

        // Build atomic transaction query using Thing parameters
        let transaction_query = if new_parent_id.is_some() {
            // Move to new parent
            r#"
                BEGIN TRANSACTION;

                -- Delete old parent edge
                DELETE has_child WHERE out = $node_id;

                -- Create new parent edge with fractional order
                RELATE $parent_id->has_child->$node_id CONTENT {
                    order: $order,
                    created_at: time::now()
                };

                COMMIT TRANSACTION;
            "#
            .to_string()
        } else {
            // Make root node (delete parent edge only)
            r#"
                BEGIN TRANSACTION;

                -- Delete old parent edge
                DELETE has_child WHERE out = $node_id;

                COMMIT TRANSACTION;
            "#
            .to_string()
        };

        // Construct Thing objects for Record IDs
        let node_thing = surrealdb::sql::Thing::from(("node".to_string(), node_id.clone()));
        let parent_thing = new_parent_id
            .as_ref()
            .map(|pid| surrealdb::sql::Thing::from(("node".to_string(), pid.clone())));

        // Execute transaction
        let mut query_builder = self
            .db
            .query(&transaction_query)
            .bind(("node_id", node_thing));

        if let Some(parent_thing) = parent_thing {
            query_builder = query_builder.bind(("parent_id", parent_thing));
        }

        query_builder
            .bind(("order", new_order))
            .await
            .context(format!(
                "Failed to move node '{}' to parent '{:?}'",
                node_id, new_parent_id
            ))?;

        // Note: Domain events are now emitted at NodeService layer for client filtering

        Ok(())
    }

    pub async fn create_mention(
        &self,
        source_id: &str,
        target_id: &str,
        root_id: &str,
    ) -> Result<()> {
        // Mentions relate nodes in the hub table, so we reference the node table directly
        let source_thing = surrealdb::sql::Thing::from(("node".to_string(), source_id.to_string()));
        let target_thing = surrealdb::sql::Thing::from(("node".to_string(), target_id.to_string()));

        // Check if mention already exists (for idempotency)
        let check_query = "SELECT VALUE id FROM mentions WHERE in = $source AND out = $target;";
        let mut check_response = self
            .db
            .query(check_query)
            .bind(("source", source_thing.clone()))
            .bind(("target", target_thing.clone()))
            .await
            .context("Failed to check for existing mention")?;

        let existing_mention_ids: Vec<Thing> = check_response
            .take(0)
            .context("Failed to extract mention check results")?;

        // Only create mention if it doesn't exist
        if existing_mention_ids.is_empty() {
            // TECH DEBT: SurrealDB Binding Limitation
            // ----------------------------------------
            // SurrealDB's RELATE statement does not support parameter binding for SET field values.
            // We must embed root_id directly in the query string.
            //
            // Security mitigation: root_id is a system-generated UUID from Node.id, not user input.
            // The single-quote escaping is a defense-in-depth measure, but this should be refactored
            // to use parameterized queries if SurrealDB adds support for SET bindings in RELATE.
            //
            // See: https://surrealdb.com/docs/surrealql/statements/relate
            let query = format!(
                "RELATE $source->mentions->$target SET root_id = '{}';",
                root_id.replace('\'', "''")
            );

            self.db
                .query(&query)
                .bind(("source", source_thing))
                .bind(("target", target_thing))
                .await
                .context("Failed to create mention")?;

            // Note: Domain events are now emitted at NodeService layer for client filtering
        }

        Ok(())
    }

    pub async fn delete_mention(&self, source_id: &str, target_id: &str) -> Result<()> {
        // Mentions relate nodes in the hub table, so we reference the node table directly
        let source_thing = surrealdb::sql::Thing::from(("node".to_string(), source_id.to_string()));
        let target_thing = surrealdb::sql::Thing::from(("node".to_string(), target_id.to_string()));

        self.db
            .query("DELETE FROM mentions WHERE in = $source AND out = $target;")
            .bind(("source", source_thing))
            .bind(("target", target_thing))
            .await
            .context("Failed to delete mention")?;

        // Note: Domain events are now emitted at NodeService layer for client filtering

        Ok(())
    }

    pub async fn get_outgoing_mentions(&self, node_id: &str) -> Result<Vec<String>> {
        // Use SurrealDB graph traversal syntax for optimal performance
        // See: docs/architecture/data/surrealdb-schema-design.md - Graph Traversal Patterns
        // Returns array<record> which we need to extract IDs from
        let query =
            "SELECT ->mentions->node.id AS mentioned_ids FROM type::thing('node', $node_id);";

        let mut response = self
            .db
            .query(query)
            .bind(("node_id", node_id.to_string()))
            .await
            .context("Failed to get outgoing mentions")?;

        #[derive(Debug, Deserialize)]
        struct MentionResult {
            mentioned_ids: Vec<Thing>,
        }

        // Graph traversal returns object with mentioned_ids array
        let results: Vec<MentionResult> = response
            .take(0)
            .context("Failed to extract outgoing mentions from response")?;

        // Extract UUIDs from Thing Record IDs (format: node:uuid -> uuid)
        let mentioned_ids: Vec<String> = results
            .into_iter()
            .flat_map(|r| r.mentioned_ids)
            .filter_map(|thing| {
                if let Id::String(id_str) = &thing.id {
                    // id_str is just the UUID part
                    Some(id_str.clone())
                } else {
                    None
                }
            })
            .collect();

        Ok(mentioned_ids)
    }

    pub async fn get_incoming_mentions(&self, node_id: &str) -> Result<Vec<String>> {
        // Use SurrealDB graph traversal syntax for backlinks (reverse lookup)
        // See: docs/architecture/data/surrealdb-schema-design.md - Graph Traversal Patterns
        // Returns array<record> which we need to extract IDs from
        let query =
            "SELECT <-mentions<-node.id AS mentioned_by_ids FROM type::thing('node', $node_id);";

        let mut response = self
            .db
            .query(query)
            .bind(("node_id", node_id.to_string()))
            .await
            .context("Failed to get incoming mentions")?;

        #[derive(Debug, Deserialize)]
        struct MentionResult {
            mentioned_by_ids: Vec<Thing>,
        }

        // Graph traversal returns object with mentioned_by_ids array
        let results: Vec<MentionResult> = response
            .take(0)
            .context("Failed to extract incoming mentions from response")?;

        // Extract UUIDs from Thing Record IDs (format: node:uuid -> uuid)
        let mentioned_by_ids: Vec<String> = results
            .into_iter()
            .flat_map(|r| r.mentioned_by_ids)
            .filter_map(|thing| {
                if let Id::String(id_str) = &thing.id {
                    // id_str is just the UUID part
                    Some(id_str.clone())
                } else {
                    None
                }
            })
            .collect();

        Ok(mentioned_by_ids)
    }

    pub async fn get_mentioning_containers(&self, node_id: &str) -> Result<Vec<Node>> {
        // Query mention edges directly to get root_id values
        // Graph traversal syntax `<-mentions.root_id` can return Null in some SurrealDB versions
        let target_thing = Thing::from(("node".to_string(), node_id.to_string()));
        let query = "SELECT root_id FROM mentions WHERE out = $target;";

        let mut response = self
            .db
            .query(query)
            .bind(("target", target_thing))
            .await
            .context("Failed to get mentioning roots")?;

        // Parse the response - each row has a root_id field
        #[derive(Debug, Deserialize)]
        struct MentionRow {
            root_id: Option<String>,
        }

        let results: Vec<MentionRow> = response
            .take(0)
            .context("Failed to extract root IDs from response")?;

        // Collect root IDs
        let mut root_ids: Vec<String> = results.into_iter().filter_map(|r| r.root_id).collect();

        // Deduplicate root IDs
        root_ids.sort();
        root_ids.dedup();

        // Fetch full node records
        let mut nodes = Vec::new();
        for root_id in root_ids {
            if let Some(node) = self.get_node(&root_id).await? {
                nodes.push(node);
            }
        }

        Ok(nodes)
    }

    pub async fn get_schema(&self, node_type: &str) -> Result<Option<Value>> {
        // Schema nodes use simple IDs (just the node type name, e.g., "date")
        // They're differentiated by node_type = "schema"
        let schema_id = node_type.to_string();
        let node = self.get_node(&schema_id).await?;
        Ok(node.map(|n| n.properties))
    }

    pub async fn update_schema(&self, node_type: &str, schema: &Value) -> Result<()> {
        // Schema nodes use simple IDs (just the node type name, e.g., "date")
        let schema_id = node_type.to_string();

        // Check if schema node exists
        if self.get_node(&schema_id).await?.is_some() {
            // Update existing schema
            let update = NodeUpdate {
                properties: Some(schema.clone()),
                ..Default::default()
            };
            self.update_node(&schema_id, update).await?;
        } else {
            // Create new schema node with deterministic ID
            let node = Node::new_with_id(
                schema_id,
                "schema".to_string(),
                node_type.to_string(),
                schema.clone(),
            );
            self.create_node(node).await?;
        }

        Ok(())
    }

    pub async fn get_nodes_without_embeddings(&self, limit: Option<i64>) -> Result<Vec<Node>> {
        let sql = if limit.is_some() {
            "SELECT * FROM node WHERE embedding_vector IS NONE LIMIT $limit;"
        } else {
            "SELECT * FROM node WHERE embedding_vector IS NONE;"
        };

        let mut query_builder = self.db.query(sql);

        if let Some(lim) = limit {
            query_builder = query_builder.bind(("limit", lim));
        }

        let mut response = query_builder
            .await
            .context("Failed to get nodes without embeddings")?;
        let surreal_nodes: Vec<SurrealNode> = response
            .take(0)
            .context("Failed to extract nodes without embeddings from response")?;
        Ok(surreal_nodes.into_iter().map(Into::into).collect())
    }

    pub async fn update_embedding(&self, node_id: &str, embedding: &[f32]) -> Result<()> {
        // embedding is already f32 array, no conversion needed
        // Update using record ID
        self.db
            .query("UPDATE type::thing('node', $id) SET embedding_vector = $embedding, embedding_stale = false;")
            .bind(("id", node_id.to_string()))
            .bind(("embedding", embedding.to_vec()))
            .await
            .context("Failed to update embedding")?;

        Ok(())
    }

    /// Mark a node's embedding as stale (needing regeneration)
    ///
    /// Called when node content changes, signaling that the embedding vector
    /// needs to be regenerated. The embedding processor can then query for
    /// stale nodes and regenerate embeddings in batches.
    ///
    /// # Arguments
    ///
    /// * `node_id` - UUID of the node to mark as stale
    ///
    /// # Examples
    ///
    /// ```rust,no_run
    /// # use nodespace_core::db::SurrealStore;
    /// # use std::path::PathBuf;
    /// # #[tokio::main]
    /// # async fn main() -> Result<(), Box<dyn std::error::Error>> {
    /// # let store = SurrealStore::new(PathBuf::from("./data/surreal.db")).await?;
    /// // Mark embedding as stale after content change
    /// store.mark_embedding_stale("node-id").await?;
    /// # Ok(())
    /// # }
    /// ```
    pub async fn mark_embedding_stale(&self, node_id: &str) -> Result<()> {
        // Update using record ID
        self.db
            .query("UPDATE type::thing('node', $id) SET embedding_stale = true;")
            .bind(("id", node_id.to_string()))
            .await
            .context("Failed to mark embedding as stale")?;

        Ok(())
    }

    /// Get nodes with stale embeddings
    ///
    /// Returns nodes where content has changed since the embedding was generated,
    /// allowing the embedding processor to regenerate embeddings in batches.
    ///
    /// # Arguments
    ///
    /// * `limit` - Optional limit on number of nodes to return
    ///
    /// # Returns
    ///
    /// Vector of nodes with stale embeddings (embedding_stale = true)
    ///
    /// # Examples
    ///
    /// ```rust,no_run
    /// # use nodespace_core::db::SurrealStore;
    /// # use std::path::PathBuf;
    /// # #[tokio::main]
    /// # async fn main() -> Result<(), Box<dyn std::error::Error>> {
    /// # let store = SurrealStore::new(PathBuf::from("./data/surreal.db")).await?;
    /// // Get up to 100 nodes needing embedding regeneration
    /// let stale_nodes = store.get_nodes_with_stale_embeddings(Some(100)).await?;
    /// # Ok(())
    /// # }
    /// ```
    pub async fn get_nodes_with_stale_embeddings(&self, limit: Option<i64>) -> Result<Vec<Node>> {
        let sql = if limit.is_some() {
            "SELECT * FROM node WHERE embedding_stale = true LIMIT $limit;"
        } else {
            "SELECT * FROM node WHERE embedding_stale = true;"
        };

        let mut query_builder = self.db.query(sql);

        if let Some(lim) = limit {
            query_builder = query_builder.bind(("limit", lim));
        }

        let mut response = query_builder
            .await
            .context("Failed to get nodes with stale embeddings")?;
        let surreal_nodes: Vec<SurrealNode> = response
            .take(0)
            .context("Failed to extract nodes with stale embeddings from response")?;
        Ok(surreal_nodes.into_iter().map(Into::into).collect())
    }

    /// Search for nodes by embedding similarity using SurrealDB's native vector functions
    ///
    /// Converts the query embedding from binary blob to f32 array, then uses
    /// SurrealDB's `vector::similarity::cosine()` to find semantically similar nodes.
    ///
    /// # Arguments
    /// * `embedding` - Query embedding as binary blob (from EmbeddingService::to_blob)
    /// * `limit` - Maximum number of results to return
    /// * `threshold` - Optional minimum similarity score (0.0-1.0, default: 0.5)
    ///
    /// # Returns
    /// Vector of (Node, similarity_score) tuples, sorted by similarity descending
    pub async fn search_by_embedding(
        &self,
        embedding: &[f32],
        limit: i64,
        threshold: Option<f64>,
    ) -> Result<Vec<(Node, f64)>> {
        // embedding is already f32 array, no conversion needed
        let query_vector = embedding.to_vec();

        // Default threshold: 0.5 (moderate similarity)
        let min_similarity = threshold.unwrap_or(0.5);

        // SurrealDB query using vector::similarity::cosine
        // We need to explicitly select fields to avoid deserialization issues with the computed similarity field
        // Use SurrealQL's OR operator to provide defaults for NONE values (SurrealDB's COALESCE equivalent)
        // Note: parent_id/root_id removed - use graph edges instead
        let query = r#"
            SELECT
                id,
                node_type,
                content,
                version,
                created_at,
                modified_at,
                properties,
                embedding_vector,
                embedding_stale OR false AS embedding_stale,
                mentions OR [] AS mentions,
                mentioned_by OR [] AS mentioned_by,
                vector::similarity::cosine(embedding_vector, $query_vector) AS similarity
            FROM node
            WHERE embedding_vector != NONE
              AND vector::similarity::cosine(embedding_vector, $query_vector) > $threshold
            ORDER BY similarity DESC
            LIMIT $limit;
        "#;

        let mut response = self
            .db
            .query(query)
            .bind(("query_vector", query_vector))
            .bind(("threshold", min_similarity))
            .bind(("limit", limit))
            .await
            .context("Failed to execute vector similarity search")?;

        // Deserialize response with similarity scores
        #[derive(Debug, Deserialize)]
        struct NodeWithSimilarity {
            id: Thing,
            #[serde(rename = "type")]
            node_type: String,
            content: String,
            version: i64,
            created_at: String,
            modified_at: String,
            #[serde(default)]
            embedding_vector: Option<Vec<f32>>,
            #[serde(default)]
            embedding_stale: bool,
            #[serde(default)]
            mentions: Vec<String>,
            #[serde(default)]
            mentioned_by: Vec<String>,
            #[serde(skip_deserializing)]
            data: Option<Value>,
            #[serde(default)]
            variants: Value,
            #[serde(default)]
            properties: Value,
            similarity: f64,
        }

        let results: Vec<NodeWithSimilarity> = response
            .take(0)
            .context("Failed to extract similarity search results")?;

        // Convert to (Node, f64) tuples
        Ok(results
            .into_iter()
            .map(|nws| {
                let surreal_node = SurrealNode {
                    id: nws.id,
                    node_type: nws.node_type,
                    content: nws.content,
                    version: nws.version,
                    created_at: nws.created_at,
                    modified_at: nws.modified_at,
                    embedding_vector: nws.embedding_vector,
                    embedding_stale: nws.embedding_stale,
                    mentions: nws.mentions,
                    mentioned_by: nws.mentioned_by,
                    data: nws.data,
                    variants: nws.variants,
                    properties: nws.properties,
                };
                (surreal_node.into(), nws.similarity)
            })
            .collect())
    }

    /// Atomic bulk update using SurrealDB transactions
    ///
    /// Updates multiple nodes in a single atomic transaction. Either all updates
    /// succeed or all fail (rollback), ensuring data consistency.
    ///
    /// # Performance Considerations
    ///
    /// - **Optimal Batch Size:** 10-100 nodes (transaction overhead minimal)
    /// - **Large Batches:** >1000 nodes may hit transaction timeout (consider chunking)
    /// - **Validation Cost:** Pre-fetches all nodes for existence check
    ///
    /// # Arguments
    ///
    /// * `updates` - Vector of (node_id, NodeUpdate) tuples to apply
    ///
    /// # Returns
    ///
    /// * `Ok(())` - All updates succeeded
    /// * `Err(_)` - Transaction failed and rolled back, or batch size exceeded limit
    ///
    /// # Examples
    ///
    /// ```rust,no_run
    /// # use nodespace_core::db::SurrealStore;
    /// # use nodespace_core::models::NodeUpdate;
    /// # use std::path::PathBuf;
    /// # #[tokio::main]
    /// # async fn main() -> Result<(), Box<dyn std::error::Error>> {
    /// # let store = SurrealStore::new(PathBuf::from("./data/surreal.db")).await?;
    /// let updates = vec![
    ///     ("node-1".to_string(), NodeUpdate {
    ///         content: Some("New content 1".to_string()),
    ///         ..Default::default()
    ///     }),
    ///     ("node-2".to_string(), NodeUpdate {
    ///         content: Some("New content 2".to_string()),
    ///         ..Default::default()
    ///     }),
    /// ];
    ///
    /// store.bulk_update(updates).await?; // All-or-nothing
    /// # Ok(())
    /// # }
    /// ```
    pub async fn bulk_update(&self, updates: Vec<(String, NodeUpdate)>) -> Result<()> {
        if updates.is_empty() {
            return Ok(());
        }

        // Prevent excessive batch sizes that could cause transaction timeouts
        const MAX_BATCH_SIZE: usize = 1000;
        if updates.len() > MAX_BATCH_SIZE {
            return Err(anyhow::anyhow!(
                "Bulk update batch size ({}) exceeds maximum ({}). Consider chunking the updates into smaller batches.",
                updates.len(),
                MAX_BATCH_SIZE
            ));
        }

        // Build transaction query
        let mut transaction_parts = vec!["BEGIN TRANSACTION;".to_string()];

        for (idx, (id, _)) in updates.iter().enumerate() {
            // Validate node exists (will fetch again later for merging values)
            self.get_node(id)
                .await?
                .ok_or_else(|| anyhow::anyhow!("Node not found: {}", id))?;

            // Generate UPDATE statement using record ID
            let update_stmt = format!(
                "UPDATE type::thing('node', $id_{idx}) SET
                    content = $content_{idx},
                    node_type = $node_type_{idx},
                    modified_at = time::now(),
                    version = version + 1,
                    embedding_vector = $embedding_vector_{idx};",
                idx = idx
            );
            transaction_parts.push(update_stmt);
        }

        transaction_parts.push("COMMIT TRANSACTION;".to_string());
        let transaction_query = transaction_parts.join("\n");

        // Build query with all bindings
        let mut query_builder = self.db.query(transaction_query);

        for (idx, (id, update)) in updates.iter().enumerate() {
            // Fetch current node again for building merged values
            let current = self
                .get_node(id)
                .await?
                .ok_or_else(|| anyhow::anyhow!("Node not found: {}", id))?;

            let updated_content = update.content.clone().unwrap_or(current.content);
            let updated_node_type = update.node_type.clone().unwrap_or(current.node_type);

            // Convert embedding blob to f32 if provided
            // embedding_vector is already Vec<f32>, no conversion needed
            let embedding_f32 = update.embedding_vector.clone().flatten();

            query_builder = query_builder
                .bind((format!("id_{}", idx), id.clone()))
                .bind((format!("content_{}", idx), updated_content))
                .bind((format!("node_type_{}", idx), updated_node_type))
                .bind((format!("embedding_vector_{}", idx), embedding_f32));
        }

        query_builder
            .await
            .context("Failed to execute bulk update transaction")?;

        Ok(())
    }

    pub async fn batch_create_nodes(&self, nodes: Vec<Node>) -> Result<Vec<Node>> {
        let mut created_nodes = Vec::new();

        for node in nodes {
            let created = self.create_node(node).await?;
            created_nodes.push(created);
        }

        Ok(created_nodes)
    }

    pub fn close(&self) -> Result<()> {
        // SurrealDB handles cleanup automatically on drop
        Ok(())
    }

    // ========================================================================
    // Strongly-Typed Node Retrieval (Issue #673)
    // ========================================================================
    //
    // These methods provide direct deserialization from spoke tables with hub
    // data via record link, eliminating the intermediate JSON `properties` step.

    /// Get a task node with strong typing using single-query pattern
    ///
    /// Fetches spoke fields (status, priority, due_date, assignee) and hub fields
    /// (id, content, version, timestamps) in a single query via record link.
    ///
    /// # Query Pattern
    ///
    /// ```sql
    /// SELECT
    ///     record::id(id) AS id,
    ///     status,
    ///     priority,
    ///     due_date,
    ///     assignee,
    ///     node.content AS content,
    ///     node.version AS version,
    ///     node.created_at AS created_at,
    ///     node.modified_at AS modified_at
    /// FROM task:`some-id`;
    /// ```
    ///
    /// # Arguments
    ///
    /// * `id` - The task node ID (without table prefix)
    ///
    /// # Returns
    ///
    /// * `Ok(Some(TaskNode))` - Task found with strongly-typed fields
    /// * `Ok(None)` - Task not found
    /// * `Err(_)` - Database or deserialization error
    ///
    /// # Examples
    ///
    /// ```rust,no_run
    /// # use nodespace_core::db::SurrealStore;
    /// # use std::path::PathBuf;
    /// # #[tokio::main]
    /// # async fn main() -> Result<(), Box<dyn std::error::Error>> {
    /// # let store = SurrealStore::new(PathBuf::from("./data/surreal.db")).await?;
    /// if let Some(task) = store.get_task_node("my-task-id").await? {
    ///     // Direct field access - no JSON parsing
    ///     println!("Status: {:?}", task.status);
    ///     println!("Priority: {:?}", task.priority);
    /// }
    /// # Ok(())
    /// # }
    /// ```
    pub async fn get_task_node(&self, id: &str) -> Result<Option<crate::models::TaskNode>> {
        // Single query: spoke fields + hub fields via record link
        // Use record::id() to extract the string ID from the Thing type
        let query = format!(
            r#"
            SELECT
                record::id(id) AS id,
                status,
                priority,
                due_date,
                assignee,
                node.content AS content,
                node.version AS version,
                node.created_at AS created_at,
                node.modified_at AS modified_at
            FROM task:`{}`;
            "#,
            id
        );

        let mut response = self
            .db
            .query(&query)
            .await
            .context(format!("Failed to query task node '{}'", id))?;

        let tasks: Vec<crate::models::TaskNode> =
            response.take(0).context("Failed to deserialize TaskNode")?;

        Ok(tasks.into_iter().next())
    }

    /// Get a schema node with strong typing using single-query pattern
    ///
    /// Fetches spoke fields (is_core, schema_version, description, fields) and hub
    /// fields (id, content, version, timestamps) in a single query via record link.
    ///
    /// # Query Pattern
    ///
    /// ```sql
    /// SELECT
    ///     record::id(id) AS id,
    ///     is_core,
    ///     version AS schema_version,
    ///     description,
    ///     fields,
    ///     node.content AS content,
    ///     node.version AS version,
    ///     node.created_at AS created_at,
    ///     node.modified_at AS modified_at
    /// FROM schema:`task`;
    /// ```
    ///
    /// # Arguments
    ///
    /// * `id` - The schema node ID (e.g., "task", "date")
    ///
    /// # Returns
    ///
    /// * `Ok(Some(SchemaNode))` - Schema found with strongly-typed fields
    /// * `Ok(None)` - Schema not found
    /// * `Err(_)` - Database or deserialization error
    ///
    /// # Examples
    ///
    /// ```rust,no_run
    /// # use nodespace_core::db::SurrealStore;
    /// # use std::path::PathBuf;
    /// # #[tokio::main]
    /// # async fn main() -> Result<(), Box<dyn std::error::Error>> {
    /// # let store = SurrealStore::new(PathBuf::from("./data/surreal.db")).await?;
    /// if let Some(schema) = store.get_schema_node("task").await? {
    ///     // Direct field access - no JSON parsing
    ///     println!("Is core: {}", schema.is_core);
    ///     println!("Fields: {:?}", schema.fields.len());
    /// }
    /// # Ok(())
    /// # }
    /// ```
    pub async fn get_schema_node(&self, id: &str) -> Result<Option<crate::models::SchemaNode>> {
        // Single query: spoke fields + hub fields via record link
        // Note: spoke `version` is aliased to `schema_version` to avoid collision with hub version
        let query = format!(
            r#"
            SELECT
                record::id(id) AS id,
                is_core,
                version AS schema_version,
                description,
                fields,
                node.content AS content,
                node.version AS version,
                node.created_at AS created_at,
                node.modified_at AS modified_at
            FROM schema:`{}`;
            "#,
            id
        );

        let mut response = self
            .db
            .query(&query)
            .await
            .context(format!("Failed to query schema node '{}'", id))?;

        let schemas: Vec<crate::models::SchemaNode> = response
            .take(0)
            .context("Failed to deserialize SchemaNode")?;

        Ok(schemas.into_iter().next())
    }
}

#[cfg(test)]
mod tests {
    use super::*;
    use serde_json::json;
    use tempfile::TempDir;

    async fn create_test_store() -> Result<(SurrealStore, TempDir)> {
        let temp_dir = TempDir::new()?;
        let db_path = temp_dir.path().join("test_surreal.db");
        let store = SurrealStore::new(db_path).await?;
        Ok((store, temp_dir))
    }

    #[tokio::test]
    async fn test_create_and_get_node() -> Result<()> {
        let (store, _temp_dir) = create_test_store().await?;

        let node = Node::new("text".to_string(), "Test content".to_string(), json!({}));

        let created = store.create_node(node.clone()).await?;
        assert_eq!(created.id, node.id);
        assert_eq!(created.content, "Test content");

        let fetched = store.get_node(&node.id).await?;
        assert!(fetched.is_some());
        assert_eq!(fetched.unwrap().id, node.id);

        Ok(())
    }

    #[tokio::test]
    async fn test_update_node() -> Result<()> {
        let (store, _temp_dir) = create_test_store().await?;

        let node = Node::new(
            "text".to_string(),
            "Original content".to_string(),
            json!({}),
        );

        let created = store.create_node(node.clone()).await?;

        let update = NodeUpdate {
            content: Some("Updated content".to_string()),
            ..Default::default()
        };

        let updated = store.update_node(&created.id, update).await?;
        assert_eq!(updated.content, "Updated content");

        Ok(())
    }

    #[tokio::test]
    async fn test_delete_node() -> Result<()> {
        let (store, _temp_dir) = create_test_store().await?;

        let node = Node::new("text".to_string(), "Test content".to_string(), json!({}));

        let created = store.create_node(node.clone()).await?;

        let result = store.delete_node(&created.id).await?;
        assert!(result.existed);

        let fetched = store.get_node(&created.id).await?;
        assert!(fetched.is_none());

        Ok(())
    }

    #[tokio::test]
    async fn test_schema_operations() -> Result<()> {
        use crate::models::schema::{SchemaField, SchemaProtectionLevel};

        let (store, _temp_dir) = create_test_store().await?;

        // Create schema properties with fields containing SchemaProtectionLevel enum
        // This tests that enums are stored and retrieved correctly without stringification
        let schema_props = serde_json::json!({
            "isCore": false,
            "version": 1,
            "description": "Test task schema",
            "fields": [
                {
                    "name": "status",
                    "type": "enum",
                    "protection": "core",
                    "coreValues": [
                        { "value": "open", "label": "Open" },
                        { "value": "in_progress", "label": "In Progress" },
                        { "value": "done", "label": "Done" }
                    ],
                    "indexed": true,
                    "required": true,
                    "extensible": true,
                    "default": "open",
                    "description": "Task status"
                }
            ]
        });

        store.update_schema("task", &schema_props).await?;

        // Fetch and verify the schema was stored correctly
        let fetched = store.get_schema("task").await?;
        assert!(fetched.is_some(), "Schema should be fetched");

        let fetched_value = fetched.unwrap();

        // Verify the schema was stored and retrieved correctly
        assert_eq!(fetched_value["version"], 1);
        assert_eq!(fetched_value["description"], "Test task schema");

        // Parse and verify fields with SchemaProtectionLevel
        let fields: Vec<SchemaField> = serde_json::from_value(fetched_value["fields"].clone())?;
        assert_eq!(fields.len(), 1);
        assert_eq!(fields[0].name, "status");
        // Key assertion: SchemaProtectionLevel enum correctly deserialized
        assert_eq!(fields[0].protection, SchemaProtectionLevel::Core);

        Ok(())
    }

    // Vector Similarity Search Tests

    #[tokio::test]
    async fn test_search_empty_database() -> Result<()> {
        let (store, _temp_dir) = create_test_store().await?;

        // Create a dummy embedding (384 floats)
        let query_vector = vec![0.5f32; 384];

        // Search empty database
        let results = store.search_by_embedding(&query_vector, 10, None).await?;

        assert_eq!(results.len(), 0, "Empty database should return no results");

        Ok(())
    }

    #[tokio::test]
    #[ignore = "Vector search requires SurrealDB vector functions - separate issue"]
    async fn test_search_with_similar_nodes() -> Result<()> {
        let (store, _temp_dir) = create_test_store().await?;

        // Create nodes with different embeddings
        let base_vector = vec![1.0f32; 384];
        let similar_vector = vec![0.99f32; 384]; // Very similar
        let dissimilar_vector = vec![-1.0f32; 384]; // Opposite direction

        // Create nodes
        let node1 = Node::new("text".to_string(), "Base content".to_string(), json!({}));
        let mut created1 = store.create_node(node1).await?;
        store
            .update_embedding(&created1.id, &similar_vector)
            .await?;
        created1.embedding_vector = Some(similar_vector.clone());

        let node2 = Node::new(
            "text".to_string(),
            "Dissimilar content".to_string(),
            json!({}),
        );
        let mut created2 = store.create_node(node2).await?;
        store
            .update_embedding(&created2.id, &dissimilar_vector)
            .await?;
        created2.embedding_vector = Some(dissimilar_vector);

        // Search with base embedding
        let results = store.search_by_embedding(&base_vector, 10, None).await?;

        // Should return nodes sorted by similarity (highest first)
        assert!(!results.is_empty(), "Should find at least one similar node");

        // First result should be more similar (higher score)
        if results.len() > 1 {
            assert!(
                results[0].1 > results[1].1,
                "Results should be sorted by similarity descending"
            );
        }

        Ok(())
    }

    #[tokio::test]
    #[ignore = "Vector search requires SurrealDB vector functions - separate issue"]
    async fn test_search_with_threshold_filter() -> Result<()> {
        let (store, _temp_dir) = create_test_store().await?;

        // Create query vector
        let query_vector = vec![1.0f32; 384];

        // Create node with similar embedding
        let similar_vector = vec![0.99f32; 384];

        let node = Node::new("text".to_string(), "Test content".to_string(), json!({}));
        let created = store.create_node(node).await?;
        store.update_embedding(&created.id, &similar_vector).await?;

        // Search with high threshold (0.99) - should find the node
        let results_high_threshold = store
            .search_by_embedding(&query_vector, 10, Some(0.9))
            .await?;
        assert!(
            !results_high_threshold.is_empty(),
            "Should find node with similarity > 0.9"
        );

        // Search with very high threshold (0.999) - might not find it
        let results_very_high = store
            .search_by_embedding(&query_vector, 10, Some(0.999))
            .await?;
        // This test is lenient because exact similarity depends on normalization
        assert!(
            results_very_high.len() <= results_high_threshold.len(),
            "Higher threshold should return fewer or equal results"
        );

        Ok(())
    }

    #[tokio::test]
    async fn test_search_respects_limit() -> Result<()> {
        let (store, _temp_dir) = create_test_store().await?;

        // Create 5 nodes with embeddings
        let base_vector = vec![1.0f32; 384];

        for i in 0..5 {
            let node = Node::new("text".to_string(), format!("Content {}", i), json!({}));
            let created = store.create_node(node).await?;
            store.update_embedding(&created.id, &base_vector).await?;
        }

        // Search with limit of 3
        let results = store
            .search_by_embedding(&base_vector, 3, Some(0.5))
            .await?;

        assert!(
            results.len() <= 3,
            "Should respect limit parameter (expected <= 3, got {})",
            results.len()
        );

        Ok(())
    }

    // Performance Benchmark Tests
    //
    // These tests measure search query performance on databases of varying sizes.
    // Current implementation uses linear scan (O(n)) without vector indexes.
    // Performance targets are based on real-world measurements on RocksDB storage.

    #[tokio::test]
    async fn test_search_performance_1k_nodes() -> Result<()> {
        let (store, _temp_dir) = create_test_store().await?;

        // Create 1,000 nodes with embeddings
        let base_vector = vec![1.0f32; 384];

        tracing::info!("Creating 1,000 nodes for performance test...");
        for i in 0..1000 {
            let node = Node::new(
                "text".to_string(),
                format!("Performance test content {}", i),
                json!({}),
            );
            let created = store.create_node(node).await?;
            store.update_embedding(&created.id, &base_vector).await?;

            if i % 100 == 0 {
                tracing::info!("Created {} nodes", i);
            }
        }

        tracing::info!("Starting performance benchmark...");

        // Measure search time (after data is created)
        let start = std::time::Instant::now();
        let results = store
            .search_by_embedding(&base_vector, 20, Some(0.5))
            .await?;
        let elapsed = start.elapsed();

        tracing::info!(
            "Search completed in {:?} with {} results",
            elapsed,
            results.len()
        );

        // Performance target: < 1500ms for 1,000 nodes (linear scan on RocksDB)
        // Real-world measurement: ~950ms
        // Note: This is the search query time only, not data creation time
        assert!(
            elapsed.as_millis() < 1500,
            "Search should complete in < 1500ms (took {:?})",
            elapsed
        );

        Ok(())
    }

    #[tokio::test]
    #[ignore = "Vector search requires SurrealDB vector functions - separate issue"]
    async fn test_search_with_real_nlp_embeddings() -> Result<()> {
        use nodespace_nlp_engine::EmbeddingService;
        use std::sync::Arc;

        let (store, _temp_dir) = create_test_store().await?;

        // Initialize real NLP engine
        let mut nlp_service = EmbeddingService::new(Default::default())?;
        nlp_service.initialize()?;
        let nlp = Arc::new(nlp_service);

        // Create nodes with semantically similar and dissimilar content
        let similar_text_1 = "Machine learning algorithms for data analysis";
        let similar_text_2 = "Deep learning neural networks and AI models";
        let dissimilar_text = "The weather forecast predicts sunny skies tomorrow";

        // Generate real embeddings
        let emb1 = nlp.generate_embedding(similar_text_1)?;
        let emb2 = nlp.generate_embedding(similar_text_2)?;
        let emb3 = nlp.generate_embedding(dissimilar_text)?;

        // Create nodes
        let node1 = Node::new("text".to_string(), similar_text_1.to_string(), json!({}));
        let mut created1 = store.create_node(node1).await?;
        store.update_embedding(&created1.id, &emb1).await?;
        created1.embedding_vector = Some(emb1.clone());

        let node2 = Node::new("text".to_string(), similar_text_2.to_string(), json!({}));
        let mut created2 = store.create_node(node2).await?;
        store.update_embedding(&created2.id, &emb2).await?;
        created2.embedding_vector = Some(emb2.clone());

        let node3 = Node::new("text".to_string(), dissimilar_text.to_string(), json!({}));
        let mut created3 = store.create_node(node3).await?;
        store.update_embedding(&created3.id, &emb3).await?;
        created3.embedding_vector = Some(emb3);

        // Search with first embedding (machine learning topic)
        let results = store.search_by_embedding(&emb1, 10, Some(0.3)).await?;

        // Verify results
        assert!(!results.is_empty(), "Should find at least one similar node");

        // The most similar should be the ML/AI content (node2), not the weather content
        let (top_node, top_similarity) = &results[0];
        tracing::info!(
            "Top result: content='{}', similarity={:.3}",
            top_node.content,
            top_similarity
        );

        // Find similarity scores for each content type
        let ml_similarity = results
            .iter()
            .find(|(n, _)| n.id == created2.id)
            .map(|(_, s)| *s);
        let weather_similarity = results
            .iter()
            .find(|(n, _)| n.id == created3.id)
            .map(|(_, s)| *s);

        tracing::info!(
            "ML/AI similarity: {:?}, Weather similarity: {:?}",
            ml_similarity,
            weather_similarity
        );

        // ML/AI content should be more similar to the query than weather content
        if let (Some(ml_sim), Some(weather_sim)) = (ml_similarity, weather_similarity) {
            assert!(
                ml_sim > weather_sim,
                "ML/AI content (sim={:.3}) should rank higher than weather content (sim={:.3})",
                ml_sim,
                weather_sim
            );
        }

        // Top result should have high similarity (> 0.7 for semantically related content)
        assert!(
            top_similarity > &0.5,
            "Top result should have similarity > 0.5 (got {:.3})",
            top_similarity
        );

        Ok(())
    }

    #[tokio::test]
    async fn test_search_performance_10k_nodes() -> Result<()> {
        // Skip this test unless RUN_LONG_TESTS=1 is set
        // Reason: Test takes ~10 minutes total (10K node creation + search)
        // The search itself is fast (~9.5s), but setup is slow
        if std::env::var("RUN_LONG_TESTS").unwrap_or_default() != "1" {
            eprintln!("Skipping 10K performance test (set RUN_LONG_TESTS=1 to run)");
            return Ok(());
        }

        let (store, _temp_dir) = create_test_store().await?;

        // Create 10,000 nodes with embeddings
        let base_vector = vec![1.0f32; 384];

        tracing::info!("Creating 10,000 nodes for performance test...");
        for i in 0..10000 {
            let node = Node::new(
                "text".to_string(),
                format!("Performance test content {}", i),
                json!({}),
            );
            let created = store.create_node(node).await?;
            store.update_embedding(&created.id, &base_vector).await?;

            if i % 1000 == 0 {
                tracing::info!("Created {} nodes", i);
            }
        }

        tracing::info!("Starting performance benchmark...");

        // Measure search time
        let start = std::time::Instant::now();
        let results = store
            .search_by_embedding(&base_vector, 20, Some(0.5))
            .await?;
        let elapsed = start.elapsed();

        tracing::info!(
            "Search completed in {:?} with {} results",
            elapsed,
            results.len()
        );

        // Performance target: < 15000ms (15 seconds) for 10,000 nodes (linear scan)
        // Estimated: ~9.5 seconds based on 1K node measurements (linear scaling)
        // Note: This is acceptable for MVP without vector indexes
        assert!(
            elapsed.as_millis() < 15000,
            "Search should complete in < 15s (took {:?})",
            elapsed
        );

        Ok(())
    }

    // ============================================================================
    // Atomic Transactional Operations Tests (Issue #532)
    // ============================================================================

    #[tokio::test]
    async fn test_create_child_node_atomic_success() -> Result<()> {
        let (store, _temp_dir) = create_test_store().await?;

        // Create parent node
        let parent = Node::new("text".to_string(), "Parent".to_string(), json!({}));
        let parent = store.create_node(parent).await?;

        // Create child atomically
        let child = store
            .create_child_node_atomic(&parent.id, "text", "Child content", json!({}))
            .await?;

        // Verify child was created
        assert_eq!(child.content, "Child content");
        assert_eq!(child.node_type, "text");

        // Verify parent-child edge exists
        let children = store.get_children(Some(&parent.id)).await?;
        assert_eq!(children.len(), 1);
        assert_eq!(children[0].id, child.id);

        Ok(())
    }

    #[tokio::test]
    async fn test_create_child_node_atomic_with_properties() -> Result<()> {
        let (store, _temp_dir) = create_test_store().await?;

        // Create parent
        let parent = Node::new("text".to_string(), "Parent".to_string(), json!({}));
        let parent = store.create_node(parent).await?;

        // Create task child atomically with properties
        let properties = json!({
            "status": "TODO",
            "priority": "HIGH"
        });

        let child = store
            .create_child_node_atomic(&parent.id, "task", "Task content", properties)
            .await?;

        // Verify properties were set
        let fetched = store.get_node(&child.id).await?.unwrap();
        assert_eq!(fetched.properties["status"], "TODO");
        assert_eq!(fetched.properties["priority"], "HIGH");

        Ok(())
    }

    #[tokio::test]
    async fn test_create_child_node_atomic_rollback_on_failure() -> Result<()> {
        let (store, _temp_dir) = create_test_store().await?;

        // Count initial nodes (seeded core schemas: task, date, text, header, code-block, quote-block, ordered-list = 7)
        let initial_nodes = store.query_nodes(NodeQuery::new()).await?;
        let initial_count = initial_nodes.len();

        // Try to create child with non-existent parent (should fail)
        let result = store
            .create_child_node_atomic("non-existent-parent", "text", "Child", json!({}))
            .await;

        assert!(result.is_err());

        // Verify no new nodes were created (orphan nodes would increase the count)
        let final_nodes = store.query_nodes(NodeQuery::new()).await?;
        assert_eq!(
            final_nodes.len(),
            initial_count,
            "No nodes should be created after failed transaction - expected {} nodes, got {}",
            initial_count,
            final_nodes.len()
        );

        Ok(())
    }

    #[tokio::test]
    async fn test_move_node_atomic_success() -> Result<()> {
        let (store, _temp_dir) = create_test_store().await?;

        // Create parent1, parent2, and child
        let parent1 = store
            .create_node(Node::new(
                "text".to_string(),
                "Parent 1".to_string(),
                json!({}),
            ))
            .await?;
        let parent2 = store
            .create_node(Node::new(
                "text".to_string(),
                "Parent 2".to_string(),
                json!({}),
            ))
            .await?;
        let child = store
            .create_child_node_atomic(&parent1.id, "text", "Child", json!({}))
            .await?;

        // Verify child is under parent1
        let children1 = store.get_children(Some(&parent1.id)).await?;
        assert_eq!(children1.len(), 1);

        // Move child to parent2 atomically
        store.move_node(&child.id, Some(&parent2.id), None).await?;

        // Verify child is now under parent2
        let children1_after = store.get_children(Some(&parent1.id)).await?;
        let children2_after = store.get_children(Some(&parent2.id)).await?;

        assert_eq!(children1_after.len(), 0, "Parent1 should have no children");
        assert_eq!(children2_after.len(), 1, "Parent2 should have 1 child");
        assert_eq!(children2_after[0].id, child.id);

        Ok(())
    }

    #[tokio::test]
    async fn test_move_node_atomic_to_root() -> Result<()> {
        let (store, _temp_dir) = create_test_store().await?;

        // Create parent and child
        let parent = store
            .create_node(Node::new(
                "text".to_string(),
                "Parent".to_string(),
                json!({}),
            ))
            .await?;
        let child = store
            .create_child_node_atomic(&parent.id, "text", "Child", json!({}))
            .await?;

        // Move child to root
        store.move_node(&child.id, None, None).await?;

        // Verify child is a root node
        let parent_children = store.get_children(Some(&parent.id)).await?;
        let root_nodes = store.get_children(None).await?;

        assert_eq!(parent_children.len(), 0);
        assert!(root_nodes.iter().any(|n| n.id == child.id));

        Ok(())
    }

    #[tokio::test]
    async fn test_move_node_atomic_prevents_cycles() -> Result<()> {
        let (store, _temp_dir) = create_test_store().await?;

        // Create parent and child
        let parent = store
            .create_node(Node::new(
                "text".to_string(),
                "Parent".to_string(),
                json!({}),
            ))
            .await?;
        let child = store
            .create_child_node_atomic(&parent.id, "text", "Child", json!({}))
            .await?;

        // Try to move parent under child (would create cycle)
        let result = store.move_node(&parent.id, Some(&child.id), None).await;

        assert!(
            result.is_err(),
            "Moving parent under child should fail (cycle detection)"
        );

        Ok(())
    }

    #[tokio::test]
    async fn test_delete_node_cascade_atomic_success() -> Result<()> {
        let (store, _temp_dir) = create_test_store().await?;

        // Create parent and child
        let parent = store
            .create_node(Node::new(
                "text".to_string(),
                "Parent".to_string(),
                json!({}),
            ))
            .await?;
        let child = store
            .create_child_node_atomic(&parent.id, "text", "Child", json!({}))
            .await?;

        // Delete parent (should cascade delete edges)
        let result = store.delete_node_cascade_atomic(&parent.id).await?;
        assert!(result.existed);

        // Verify parent was deleted
        let parent_fetched = store.get_node(&parent.id).await?;
        assert!(parent_fetched.is_none());

        // Verify child still exists (cascade doesn't delete children, only edges)
        let child_fetched = store.get_node(&child.id).await?;
        assert!(child_fetched.is_some());

        // Verify child is now a root node (no parent edge)
        let root_nodes = store.get_children(None).await?;
        assert!(root_nodes.iter().any(|n| n.id == child.id));

        Ok(())
    }

    #[tokio::test]
    async fn test_delete_node_cascade_atomic_idempotent() -> Result<()> {
        let (store, _temp_dir) = create_test_store().await?;

        // Delete non-existent node (should succeed idempotently)
        let result = store.delete_node_cascade_atomic("non-existent-id").await?;
        assert!(!result.existed);

        Ok(())
    }

    #[tokio::test]
    async fn test_delete_node_cascade_atomic_with_task() -> Result<()> {
        let (store, _temp_dir) = create_test_store().await?;

        // Create task node with properties
        let task = Node::new(
            "task".to_string(),
            "Task content".to_string(),
            json!({"status": "TODO"}),
        );
        let task = store.create_node(task).await?;

        // Delete task (should delete both node and task-specific record)
        let result = store.delete_node_cascade_atomic(&task.id).await?;
        assert!(result.existed);

        // Verify complete deletion
        let fetched = store.get_node(&task.id).await?;
        assert!(fetched.is_none());

        Ok(())
    }

    #[tokio::test]
    async fn test_switch_node_type_atomic_text_to_task() -> Result<()> {
        let (store, _temp_dir) = create_test_store().await?;

        // Create text node
        let node = store
            .create_node(Node::new(
                "text".to_string(),
                "Original text".to_string(),
                json!({}),
            ))
            .await?;

        // Switch to task type atomically
        let updated = store
            .switch_node_type_atomic(
                &node.id,
                "task",
                json!({"status": "TODO", "priority": "HIGH"}),
            )
            .await?;

        // Verify type switch
        assert_eq!(updated.node_type, "task");
        assert_eq!(updated.properties["status"], "TODO");
        assert_eq!(updated.properties["priority"], "HIGH");

        // Verify content preserved
        assert_eq!(updated.content, "Original text");

        Ok(())
    }

    #[tokio::test]
    async fn test_switch_node_type_atomic_task_to_text() -> Result<()> {
        let (store, _temp_dir) = create_test_store().await?;

        // Create task node
        let task = store
            .create_node(Node::new(
                "task".to_string(),
                "Task content".to_string(),
                json!({"status": "done"}),
            ))
            .await?;

        // Switch to text type atomically
        let updated = store
            .switch_node_type_atomic(&task.id, "text", json!({}))
            .await?;

        // Verify type switch
        assert_eq!(updated.node_type, "text");

        // Verify content preserved
        assert_eq!(updated.content, "Task content");

        Ok(())
    }

    #[tokio::test]
    async fn test_switch_node_type_atomic_preserves_variants() -> Result<()> {
        let (store, _temp_dir) = create_test_store().await?;

        // Create text node
        let node = store
            .create_node(Node::new(
                "text".to_string(),
                "Content".to_string(),
                json!({}),
            ))
            .await?;

        // Switch to task
        store
            .switch_node_type_atomic(&node.id, "task", json!({"status": "TODO"}))
            .await?;

        // Switch back to text
        let _final_node = store
            .switch_node_type_atomic(&node.id, "text", json!({}))
            .await?;

        // Fetch with properties to check variants map
        let fetched = store.get_node(&node.id).await?.unwrap();

        // Variants should be preserved (this is implementation detail, test structure exists)
        assert_eq!(fetched.node_type, "text");

        Ok(())
    }

    #[tokio::test]
    async fn test_atomic_operations_performance() -> Result<()> {
        let (store, _temp_dir) = create_test_store().await?;

        // Create parent
        let parent = store
            .create_node(Node::new(
                "text".to_string(),
                "Parent".to_string(),
                json!({}),
            ))
            .await?;

        // Measure create_child_node_atomic performance with multiple iterations
        // to account for variance and get statistically reliable results
        const ITERATIONS: usize = 20;
        let mut measurements = Vec::with_capacity(ITERATIONS);

        for i in 0..ITERATIONS {
            let start = std::time::Instant::now();
            let _child = store
                .create_child_node_atomic(&parent.id, "text", &format!("Child{}", i), json!({}))
                .await?;
            measurements.push(start.elapsed());
        }

        // Calculate P95 percentile (95th percentile of measurements)
        measurements.sort();
        let p95_index = (ITERATIONS * 95) / 100;
        let p95_latency = measurements[p95_index];

        // Performance target: P95 <50ms for atomic operations when running in test suite
        // Original target was 15ms (Issue #532) but that's too tight when running alongside
        // 540+ other tests due to CPU contention. 50ms allows for system load variance while
        // still catching actual performance regressions.
        assert!(
            p95_latency.as_millis() < 50,
            "create_child_node_atomic P95 latency should be <50ms, got {:?}. Measurements (ms): {:?}",
            p95_latency,
            measurements
                .iter()
                .map(|d| d.as_millis())
                .collect::<Vec<_>>()
        );

        Ok(())
    }

    // Tests for the adjacency list strategy (recursive graph traversal)
    // Uses SurrealDB's .{..}(->edge->target) syntax for recursive queries

    #[tokio::test]
    async fn test_get_nodes_in_subtree_returns_descendants() -> Result<()> {
        let (store, _temp) = create_test_store().await?;

        // Create a tree structure: root -> child -> grandchild
        let root = Node::new("text".to_string(), "Root".to_string(), json!({}));
        let child = Node::new("text".to_string(), "Child".to_string(), json!({}));
        let grandchild = Node::new("text".to_string(), "Grandchild".to_string(), json!({}));

        store.create_node(root.clone()).await?;
        store.create_node(child.clone()).await?;
        store.create_node(grandchild.clone()).await?;

        // Create edges: root -> child -> grandchild
        store.move_node(&child.id, Some(&root.id), None).await?;
        store
            .move_node(&grandchild.id, Some(&child.id), None)
            .await?;

        // Get nodes in subtree of root - should include child and grandchild
        let subtree_nodes = store.get_nodes_in_subtree(&root.id).await?;

        assert_eq!(
            subtree_nodes.len(),
            2,
            "Should have 2 descendants (child and grandchild)"
        );
        let ids: Vec<_> = subtree_nodes.iter().map(|n| n.id.clone()).collect();
        assert!(ids.contains(&child.id), "Should contain child");
        assert!(ids.contains(&grandchild.id), "Should contain grandchild");

        Ok(())
    }

    #[tokio::test]
    async fn test_get_nodes_in_subtree_leaf_node_returns_empty() -> Result<()> {
        let (store, _temp) = create_test_store().await?;

        // Create a leaf node with no children
        let leaf = Node::new("text".to_string(), "Leaf".to_string(), json!({}));
        store.create_node(leaf.clone()).await?;

        // Get nodes in subtree of leaf - should return empty vec
        let subtree_nodes = store.get_nodes_in_subtree(&leaf.id).await?;

        assert!(
            subtree_nodes.is_empty(),
            "Leaf node should have no descendants"
        );

        Ok(())
    }

    #[tokio::test]
    async fn test_get_edges_in_subtree_returns_subtree_edges() -> Result<()> {
        let (store, _temp) = create_test_store().await?;

        // Create a tree structure: root -> child -> grandchild
        let root = Node::new("text".to_string(), "Root".to_string(), json!({}));
        let child = Node::new("text".to_string(), "Child".to_string(), json!({}));
        let grandchild = Node::new("text".to_string(), "Grandchild".to_string(), json!({}));

        store.create_node(root.clone()).await?;
        store.create_node(child.clone()).await?;
        store.create_node(grandchild.clone()).await?;

        // Create edges: root -> child -> grandchild
        store.move_node(&child.id, Some(&root.id), None).await?;
        store
            .move_node(&grandchild.id, Some(&child.id), None)
            .await?;

        // Get edges in subtree of root - should include both edges
        let subtree_edges = store.get_edges_in_subtree(&root.id).await?;

        assert_eq!(subtree_edges.len(), 2, "Should have 2 edges in subtree");

        // Verify the edges are correct
        let edge_pairs: Vec<_> = subtree_edges
            .iter()
            .map(|e| (e.in_node.clone(), e.out_node.clone()))
            .collect();
        assert!(
            edge_pairs.contains(&(root.id.clone(), child.id.clone())),
            "Should contain root->child edge"
        );
        assert!(
            edge_pairs.contains(&(child.id.clone(), grandchild.id.clone())),
            "Should contain child->grandchild edge"
        );

        Ok(())
    }
}<|MERGE_RESOLUTION|>--- conflicted
+++ resolved
@@ -1242,55 +1242,6 @@
         // Parse hub fields manually (SurrealDB snake_case → Node camelCase)
         let node_type = hub["node_type"].as_str().unwrap_or("text").to_string();
 
-<<<<<<< HEAD
-        // If node exists and has spoke table (types: task, schema), fetch properties from spoke
-        if let Some(ref mut node) = node_opt {
-            if TYPES_WITH_SPOKE_TABLES.contains(&node.node_type.as_str()) {
-                // Fetch properties from spoke table using direct record ID lookup
-                // Omit 'id' and 'node' fields - both are Thing types that can't deserialize to JSON
-                let props_query =
-                    format!("SELECT * OMIT id, node FROM {}:`{}`;", node.node_type, id);
-
-                let mut props_response = self.db.query(&props_query).await;
-
-                // All spoke table types (task, schema) use generic HashMap deserialization.
-                // Properties are stored flat in spoke tables and accessed as JSON values.
-                // This unified approach eliminates special-casing for schema nodes.
-                let result: Option<serde_json::Value> = match props_response {
-                    Ok(ref mut response) => {
-                        let raw: Result<
-                            Vec<std::collections::HashMap<String, serde_json::Value>>,
-                            _,
-                        > = response.take(0);
-                        match raw {
-                            Ok(records) => {
-                                let props_opt = records.into_iter().next().map(|map| {
-                                    tracing::debug!(
-                                        "Raw properties from {} - keys: {:?}",
-                                        node.node_type,
-                                        map.keys().collect::<Vec<_>>()
-                                    );
-                                    serde_json::Value::Object(map.into_iter().collect())
-                                });
-                                tracing::debug!(
-                                    "get_node({}) - properties after conversion: {:?}",
-                                    id,
-                                    props_opt
-                                );
-                                props_opt
-                            }
-                            Err(e) => {
-                                tracing::warn!("get_node({}) - failed to deserialize: {:?}", id, e);
-                                None
-                            }
-                        }
-                    }
-                    Err(e) => {
-                        tracing::warn!("get_node({}) - query failed: {:?}", id, e);
-                        None
-                    }
-                };
-=======
         // Query 2: Get spoke data if this type has a spoke table
         let properties = if TYPES_WITH_SPOKE_TABLES.contains(&node_type.as_str()) {
             let spoke_query = format!(
@@ -1303,7 +1254,6 @@
                 .query(&spoke_query)
                 .await
                 .context("Failed to query spoke table")?;
->>>>>>> 74542f08
 
             let spoke_results: Vec<Value> = spoke_response.take(0).unwrap_or_default();
             spoke_results
@@ -1373,121 +1323,6 @@
             mentions,
             mentioned_by,
         }))
-    }
-
-    /// Get a task node directly with strongly-typed TaskNode struct
-    ///
-    /// This method directly queries the hub (node) and spoke (task) tables,
-    /// returning a compile-time type-safe TaskNode instead of generic Node.
-    ///
-    /// # Arguments
-    ///
-    /// * `id` - Node ID (UUID portion, without table prefix)
-    ///
-    /// # Returns
-    ///
-    /// * `Ok(Some(TaskNode))` - Task node found and is of type "task"
-    /// * `Ok(None)` - Node not found
-    /// * `Err` - Query failed or node exists but is not a task type
-    ///
-    /// # Example
-    ///
-    /// ```rust,no_run
-    /// use nodespace_core::db::SurrealStore;
-    /// use std::path::PathBuf;
-    ///
-    /// #[tokio::main]
-    /// async fn main() -> anyhow::Result<()> {
-    ///     let store = SurrealStore::new(PathBuf::from("./data")).await?;
-    ///
-    ///     if let Some(task) = store.get_task_node("some-uuid").await? {
-    ///         println!("Task status: {:?}", task.status());
-    ///         println!("Task priority: {}", task.priority());
-    ///     }
-    ///     Ok(())
-    /// }
-    /// ```
-    pub async fn get_task_node(&self, id: &str) -> Result<Option<crate::models::TaskNode>> {
-        use crate::models::TaskNode;
-
-        // First get the base node
-        let node = match self.get_node(id).await? {
-            Some(n) => n,
-            None => return Ok(None),
-        };
-
-        // Verify it's a task node
-        if node.node_type != "task" {
-            return Err(anyhow::anyhow!(
-                "Node '{}' is not a task (found type: '{}')",
-                id,
-                node.node_type
-            ));
-        }
-
-        // Convert to TaskNode - properties are already loaded from spoke table by get_node
-        let task_node = TaskNode::from_node(node).map_err(|e| anyhow::anyhow!("{:?}", e))?;
-
-        Ok(Some(task_node))
-    }
-
-    /// Get a schema node directly with strongly-typed SchemaNode struct
-    ///
-    /// This method directly queries the hub (node) and spoke (schema) tables,
-    /// returning a compile-time type-safe SchemaNode instead of generic Node.
-    ///
-    /// # Arguments
-    ///
-    /// * `id` - Schema ID (e.g., "task", "person", without table prefix)
-    ///
-    /// # Returns
-    ///
-    /// * `Ok(Some(SchemaNode))` - Schema node found and is of type "schema"
-    /// * `Ok(None)` - Node not found
-    /// * `Err` - Query failed or node exists but is not a schema type
-    ///
-    /// # Example
-    ///
-    /// ```rust,no_run
-    /// use nodespace_core::db::SurrealStore;
-    /// use std::path::PathBuf;
-    ///
-    /// #[tokio::main]
-    /// async fn main() -> anyhow::Result<()> {
-    ///     let store = SurrealStore::new(PathBuf::from("./data")).await?;
-    ///
-    ///     if let Some(schema) = store.get_schema_node("task").await? {
-    ///         println!("Schema version: {}", schema.version());
-    ///         println!("Is core: {}", schema.is_core());
-    ///         for field in schema.fields() {
-    ///             println!("  Field: {} ({})", field.name, field.field_type);
-    ///         }
-    ///     }
-    ///     Ok(())
-    /// }
-    /// ```
-    pub async fn get_schema_node(&self, id: &str) -> Result<Option<crate::models::SchemaNode>> {
-        use crate::models::SchemaNode;
-
-        // First get the base node
-        let node = match self.get_node(id).await? {
-            Some(n) => n,
-            None => return Ok(None),
-        };
-
-        // Verify it's a schema node
-        if node.node_type != "schema" {
-            return Err(anyhow::anyhow!(
-                "Node '{}' is not a schema (found type: '{}')",
-                id,
-                node.node_type
-            ));
-        }
-
-        // Convert to SchemaNode - properties are already loaded from spoke table by get_node
-        let schema_node = SchemaNode::from_node(node).map_err(|e| anyhow::anyhow!("{:?}", e))?;
-
-        Ok(Some(schema_node))
     }
 
     pub async fn update_node(&self, id: &str, update: NodeUpdate) -> Result<Node> {
