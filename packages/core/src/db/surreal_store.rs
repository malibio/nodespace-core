--- conflicted
+++ resolved
@@ -901,54 +901,9 @@
             // which cannot deserialize to serde_json::Value. The query execution itself
             // succeeding (no error from .await) means the record was created.
 
-<<<<<<< HEAD
-            // Verify the spoke record was actually created
-            // CRITICAL: OMIT id and node fields because they are Thing types that
-            // cannot deserialize to generic JSON (see commit 629d84e)
-            let verify_spoke_query = format!(
-                "SELECT * OMIT id, node FROM {}:`{}` LIMIT 1;",
-                node.node_type, node.id
-            );
-            let mut verify_spoke_response = self
-                .db
-                .query(&verify_spoke_query)
-                .await
-                .context("Failed to verify spoke record creation")?;
-
-            // For schema types, use SchemaDefinition deserialization (handles enums correctly)
-            // For other types, use generic JSON deserialization
-            if node.node_type == "schema" {
-                let records: Vec<SchemaDefinition> =
-                    verify_spoke_response.take(0).context(format!(
-                    "Spoke record '{}:{}' was not created - verification query returned no results",
-                    node.node_type, node.id
-                ))?;
-                if records.is_empty() {
-                    anyhow::bail!(
-                        "Spoke record '{}:{}' was not created - verification returned empty result",
-                        node.node_type,
-                        node.id
-                    );
-                }
-            } else {
-                let records: Vec<serde_json::Value> =
-                    verify_spoke_response.take(0).context(format!(
-                    "Spoke record '{}:{}' was not created - verification query returned no results",
-                    node.node_type, node.id
-                ))?;
-                if records.is_empty() {
-                    anyhow::bail!(
-                        "Spoke record '{}:{}' was not created - verification returned empty result",
-                        node.node_type,
-                        node.id
-                    );
-                }
-            }
-=======
             // Note: Verification query removed - CREATE over HTTP client may have
             // read-after-write timing issues, but data IS persisted. We trust the
             // CREATE query succeeded if it didn't return an error.
->>>>>>> 004941fc
 
             // Set bidirectional links: hub -> spoke and spoke -> hub
             let link_query = format!(
