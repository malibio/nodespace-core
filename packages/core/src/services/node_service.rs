//! Node Service - Core CRUD Operations
//!
//! This module provides the main business logic layer for node operations:
//!
//! - CRUD operations (create, read, update, delete)
//! - Hierarchy management (get_children, move_node, reorder_siblings)
//! - Bulk operations with transactions
//! - Query operations with filtering
//!
//! # Scope
//!
//! Initial implementation supports Text, Task, and Date nodes for E2E testing.
//! Person and Project node support will be added in separate issues.
//!
//! # Root Node Detection
//!
//! Root nodes (topics, date nodes, etc.) are the primary targets for semantic search.
//! They are identified by `root_id IS NULL` in the database.
//!
//! **CRITICAL:** Never use `node_type == 'topic'` for root detection.
//! The node_type field indicates the node's behavior, not its root status.
//!
//! Examples:
//! - Root node: `root_id = NULL` (e.g., @mention pages, date nodes)
//! - Child node: `root_id = Some("parent-id")` (e.g., notes within a topic)

use crate::behaviors::NodeBehaviorRegistry;
use crate::db::SurrealStore;
use crate::models::{Node, NodeFilter, NodeUpdate};
use crate::services::error::NodeServiceError;
use crate::services::migration_registry::MigrationRegistry;
use chrono::{DateTime, NaiveDateTime, Utc};
use regex::Regex;
use std::collections::HashSet;
use std::sync::{Arc, OnceLock};

/// Check if a string matches date node format: YYYY-MM-DD
///
/// Valid examples: "2025-10-13", "2024-01-01"
/// Invalid examples: "abcd-ef-gh", "2025-10-1", "25-10-13", "2025-13-45" (invalid date)
///
/// This function validates both format AND semantic validity:
/// - Format: YYYY-MM-DD pattern (10 chars, correct positions for digits/dashes)
/// - Semantics: Must be a valid calendar date (no month 13, no day 45, etc.)
fn is_date_node_id(id: &str) -> bool {
    // Must be exactly 10 characters: YYYY-MM-DD
    if id.len() != 10 {
        return false;
    }

    // Check format: 4 digits, dash, 2 digits, dash, 2 digits
    let bytes = id.as_bytes();
    let format_valid = bytes[0].is_ascii_digit()
        && bytes[1].is_ascii_digit()
        && bytes[2].is_ascii_digit()
        && bytes[3].is_ascii_digit()
        && bytes[4] == b'-'
        && bytes[5].is_ascii_digit()
        && bytes[6].is_ascii_digit()
        && bytes[7] == b'-'
        && bytes[8].is_ascii_digit()
        && bytes[9].is_ascii_digit();

    if !format_valid {
        return false;
    }

    // Semantic validation: Verify it's a valid calendar date
    // This prevents accepting strings like "2025-13-45" (invalid month/day)
    chrono::NaiveDate::parse_from_str(id, "%Y-%m-%d").is_ok()
}

/// Check if a node is a root node based on its root_id
///
/// Root nodes are identified by having a NULL root_id in the database.
/// This is the ONLY correct way to detect root nodes.
///
/// # Arguments
///
/// * `root_id` - The root_id field from a Node
///
/// # Returns
///
/// `true` if the node is a root (root_id is None), `false` otherwise
///
/// # Examples
///
/// ```
/// # use nodespace_core::services::node_service::is_root_node;
/// assert!(is_root_node(&None)); // Root node
/// assert!(!is_root_node(&Some("parent-id".to_string()))); // Child node
/// ```
pub fn is_root_node(root_id: &Option<String>) -> bool {
    root_id.is_none()
}

// Regex pattern for UUID validation (lowercase hex with standard UUID format)
const UUID_PATTERN: &str = r"^[a-f0-9]{8}-[a-f0-9]{4}-[a-f0-9]{4}-[a-f0-9]{4}-[a-f0-9]{12}$";

// Regex pattern for date validation (YYYY-MM-DD format)
const DATE_PATTERN: &str = r"^\d{4}-\d{2}-\d{2}$";

// Regex pattern for markdown-style nodespace links
// Matches: [@text](nodespace://uuid) or [text](nodespace://node/uuid?params)
// Capture group 1: the node ID (without "node/" prefix or query params)
const MARKDOWN_MENTION_PATTERN: &str =
    r"\[[^\]]+\]\(nodespace://(?:node/)?([^\s)?]+)(?:\?[^)]*)?\)";

// Regex pattern for plain nodespace URIs
// Matches: nodespace://uuid or nodespace://node/uuid
// Capture group 1: the node ID (without "node/" prefix)
const PLAIN_MENTION_PATTERN: &str = r"nodespace://(?:node/)?([^\s)?]+)";

/// Validate if a node ID is valid (UUID or date format)
///
/// Valid formats:
/// - UUID: 36-character hex string with dashes (e.g., "abc123-...")
/// - Date: YYYY-MM-DD format (e.g., "2025-10-24")
///
/// # Examples
///
/// ```
/// # use nodespace_core::services::node_service::is_valid_node_id;
/// assert!(is_valid_node_id("550e8400-e29b-41d4-a716-446655440000")); // UUID
/// assert!(is_valid_node_id("2025-10-24")); // Date
/// assert!(!is_valid_node_id("invalid")); // Invalid
/// ```
pub fn is_valid_node_id(node_id: &str) -> bool {
    // Check if it's a UUID (36 characters, hex with dashes)
    static UUID_REGEX: OnceLock<Regex> = OnceLock::new();
    let uuid_regex = UUID_REGEX.get_or_init(|| Regex::new(UUID_PATTERN).unwrap());

    if uuid_regex.is_match(node_id) {
        return true;
    }

    // Check if it's a valid date format (YYYY-MM-DD)
    static DATE_REGEX: OnceLock<Regex> = OnceLock::new();
    let date_regex = DATE_REGEX.get_or_init(|| Regex::new(DATE_PATTERN).unwrap());

    if date_regex.is_match(node_id) {
        // Validate it's an actual valid date using chrono
        if let Ok(date) = chrono::NaiveDate::parse_from_str(node_id, "%Y-%m-%d") {
            // Verify roundtrip: parsing and formatting back should give same string
            return date.format("%Y-%m-%d").to_string() == node_id;
        }
    }

    false
}

/// Extract nodespace:// mentions from content
///
/// Supports both markdown format and plain URIs:
/// - Markdown: [@text](nodespace://node-id) or [text](nodespace://node-id)
/// - Plain: nodespace://node-id
///
/// Accepts both UUID and date format node IDs:
/// - UUID: abc123-def456-... (36 chars)
/// - Date: 2025-10-24 (YYYY-MM-DD format)
///
/// Returns array of unique mentioned node IDs (duplicates removed).
///
/// # Performance
///
/// - **Time Complexity:** O(n × m) where n = content length, m = number of markdown links
/// - **Space Complexity:** O(k) where k = unique mentions found
/// - **Typical Performance:** ~1-5µs for content <1000 chars with <10 mentions
///
/// # Examples
///
/// ```
/// # use nodespace_core::services::node_service::extract_mentions;
/// let content = "See [@Node](nodespace://550e8400-e29b-41d4-a716-446655440000) and nodespace://2025-10-24";
/// let mentions = extract_mentions(content);
/// assert_eq!(mentions.len(), 2);
/// ```
pub fn extract_mentions(content: &str) -> Vec<String> {
    let mut mentions = HashSet::new();

    // Match markdown format using the defined pattern
    static MARKDOWN_REGEX: OnceLock<Regex> = OnceLock::new();
    let markdown_regex =
        MARKDOWN_REGEX.get_or_init(|| Regex::new(MARKDOWN_MENTION_PATTERN).unwrap());

    for cap in markdown_regex.captures_iter(content) {
        if let Some(node_id) = cap.get(1) {
            let node_id_str = node_id.as_str();
            if is_valid_node_id(node_id_str) {
                mentions.insert(node_id_str.to_string());
            }
        }
    }

    // Match plain format using the defined pattern
    // We need to avoid matching nodespace:// URIs that are already inside markdown links
    static PLAIN_REGEX: OnceLock<Regex> = OnceLock::new();
    let plain_regex = PLAIN_REGEX.get_or_init(|| Regex::new(PLAIN_MENTION_PATTERN).unwrap());

    // Collect all positions where markdown links occur to exclude them
    let mut markdown_ranges = Vec::new();
    for mat in markdown_regex.find_iter(content) {
        markdown_ranges.push((mat.start(), mat.end()));
    }

    // Find plain format matches that don't overlap with markdown matches
    for cap in plain_regex.captures_iter(content) {
        if let Some(node_id) = cap.get(1) {
            let node_id_str = node_id.as_str();

            // Check if this match is inside a markdown link
            let match_pos = cap.get(0).unwrap().start();
            let is_in_markdown = markdown_ranges
                .iter()
                .any(|(start, end)| match_pos >= *start && match_pos < *end);

            if !is_in_markdown && is_valid_node_id(node_id_str) {
                mentions.insert(node_id_str.to_string());
            }
        }
    }

    mentions.into_iter().collect()
}

/// Parse timestamp from database - handles both SQLite and RFC3339 formats
#[allow(dead_code)]
fn parse_timestamp(s: &str) -> Result<DateTime<Utc>, String> {
    // Try SQLite format first: "YYYY-MM-DD HH:MM:SS"
    if let Ok(naive) = NaiveDateTime::parse_from_str(s, "%Y-%m-%d %H:%M:%S") {
        return Ok(naive.and_utc());
    }

    // Try RFC3339 format (for old data): "YYYY-MM-DDTHH:MM:SSZ"
    if let Ok(dt) = DateTime::parse_from_rfc3339(s) {
        return Ok(dt.with_timezone(&Utc));
    }

    Err(format!(
        "Unable to parse timestamp '{}' as SQLite or RFC3339 format",
        s
    ))
}

/// Core service for node CRUD and hierarchy operations
///
/// # Examples
///
/// ```no_run
/// use nodespace_core::services::NodeService;
/// use nodespace_core::db::SurrealStore;
/// use nodespace_core::models::Node;
/// use std::path::PathBuf;
/// use std::sync::Arc;
/// use serde_json::json;
///
/// #[tokio::main]
/// async fn main() -> Result<(), Box<dyn std::error::Error>> {
///     let db = SurrealStore::new(PathBuf::from("./data/test.db")).await?;
///     let service = NodeService::new(Arc::new(db))?;
///
///     let node = Node::new(
///         "text".to_string(),
///         "Hello World".to_string(),
///         json!({}),
///     );
///
///     let id = service.create_node(node).await?;
///     println!("Created node: {}", id);
///     Ok(())
/// }
/// ```
#[derive(Clone)]
pub struct NodeService<C = surrealdb::engine::local::Db>
where
    C: surrealdb::Connection,
{
    /// SurrealDB store for all persistence operations
    pub(crate) store: Arc<SurrealStore<C>>,

    /// Behavior registry for validation
    behaviors: Arc<NodeBehaviorRegistry>,

    /// Migration registry for lazy schema upgrades
    migration_registry: Arc<MigrationRegistry>,
}

impl<C> NodeService<C>
where
    C: surrealdb::Connection,
{
    /// Create a new NodeService
    ///
    /// Initializes the service with SurrealStore and creates a default
    /// NodeBehaviorRegistry with Text, Task, and Date behaviors.
    ///
    /// # Arguments
    ///
    /// * `store` - SurrealStore instance
    ///
    /// # Examples
    ///
    /// ```no_run
    /// # use nodespace_core::services::NodeService;
    /// # use nodespace_core::db::SurrealStore;
    /// # use std::sync::Arc;
    /// # #[tokio::main]
    /// # async fn main() -> Result<(), Box<dyn std::error::Error>> {
    /// let store = Arc::new(SurrealStore::new("./data/nodespace.db".into()).await?);
    /// let service = NodeService::new(store)?;
    /// # Ok(())
    /// # }
    /// ```
    pub fn new(store: Arc<SurrealStore<C>>) -> Result<Self, NodeServiceError> {
        // Create empty migration registry (no migrations registered yet - pre-deployment)
        // Infrastructure exists for future schema evolution post-deployment
        let migration_registry = MigrationRegistry::new();

        Ok(Self {
            store,
            behaviors: Arc::new(NodeBehaviorRegistry::new()),
            migration_registry: Arc::new(migration_registry),
        })
    }

    /// Get access to the underlying SurrealStore
    ///
    /// Useful for advanced operations that need direct database access
    pub fn store(&self) -> &Arc<SurrealStore<C>> {
        &self.store
    }

    /// Create a new node
    ///
    /// Validates the node using the appropriate behavior (Text, Task, or Date),
    /// then inserts it into the database.
    ///
    /// # Arguments
    ///
    /// * `node` - The node to create
    ///
    /// # Returns
    ///
    /// The ID of the created node
    ///
    /// # Errors
    ///
    /// Returns error if:
    /// - Node validation fails
    /// - Parent node doesn't exist (if parent_id is set)
    /// - Root node doesn't exist (if root_id is set)
    /// - Database insertion fails
    ///
    /// # Examples
    ///
    /// ```no_run
    /// # use nodespace_core::services::NodeService;
    /// # use nodespace_core::db::SurrealStore;
    /// # use nodespace_core::models::Node;
    /// # use std::path::PathBuf;
    /// # use serde_json::json;
    /// # #[tokio::main]
    /// # async fn main() -> Result<(), Box<dyn std::error::Error>> {
    /// # let db = SurrealStore::new(PathBuf::from("./test.db")).await?;
    /// # let service = NodeService::new(std::sync::Arc::new(db))?;
    /// let node = Node::new(
    ///     "text".to_string(),
    ///     "My note".to_string(),
    ///     json!({}),
    /// );
    /// let id = service.create_node(node).await?;
    /// # Ok(())
    /// # }
    /// ```
    /// Get schema definition for a given node type
    ///
    /// Queries the schema node directly from the database.
    /// Schema nodes are stored with id = node_type and node_type = "schema".
    ///
    /// # Arguments
    ///
    /// * `node_type` - The type of node to get the schema for (e.g., "task", "person")
    ///
    /// # Returns
    ///
    /// * `Ok(Some(value))` - Schema definition as JSON value if found
    /// * `Ok(None)` - No schema found for this node type
    /// * `Err` - Database error
    async fn get_schema_for_type(
        &self,
        node_type: &str,
    ) -> Result<Option<serde_json::Value>, NodeServiceError> {
        self.store
            .get_schema(node_type)
            .await
            .map_err(|e| NodeServiceError::query_failed(e.to_string()))
    }

    /// Validate a node's properties against its schema definition
    ///
    /// Performs schema-driven validation of property values, including:
    /// - Enum value validation (core + user values)
    /// - Required field checking
    /// - Type validation (future enhancement)
    ///
    /// This method implements Step 2 of the hybrid validation approach:
    /// behaviors handle basic type checking, schemas handle value validation.
    ///
    /// # Arguments
    ///
    /// * `node` - The node to validate
    ///
    /// # Returns
    ///
    /// `Ok(())` if validation passes, or an error describing the validation failure.
    /// Returns `Ok(())` if no schema exists for the node type (not all types have schemas).
    ///
    /// # Errors
    ///
    /// - `InvalidUpdate`: Property value violates schema constraints
    /// - `QueryFailed`: Database error while fetching schema
    async fn validate_node_against_schema(&self, node: &Node) -> Result<(), NodeServiceError> {
        // Try to get schema for this node type
        // If no schema exists, validation passes (not all types have schemas)
        let schema_json = match self.get_schema_for_type(&node.node_type).await? {
            Some(s) => s,
            None => return Ok(()), // No schema = no validation needed
        };

        // Parse schema definition
        // If parsing fails (e.g., old schema format), skip schema validation gracefully
        let schema: crate::models::SchemaDefinition = match serde_json::from_value(schema_json) {
            Ok(s) => s,
            Err(_) => {
                // Schema exists but can't be parsed - skip schema validation
                // This handles backward compatibility with old schema formats
                return Ok(());
            }
        };

        // Use the helper function to validate with the parsed schema
        self.validate_node_with_schema(node, &schema)
    }

    /// Apply schema default values to missing fields using a pre-loaded schema
    ///
    /// For each field in the schema that has a default value, if the field is missing
    /// from the node's properties, add it with the default value.
    ///
    /// # Arguments
    ///
    /// * `node` - Mutable reference to the node to apply defaults to
    /// * `schema` - Pre-loaded schema definition to use
    ///
    /// # Returns
    ///
    /// * `Ok(())` - Defaults applied successfully
    /// * `Err` - Error applying defaults
    fn apply_schema_defaults_with_schema(
        &self,
        node: &mut Node,
        schema: &crate::models::SchemaDefinition,
    ) -> Result<(), NodeServiceError> {
        // Ensure properties is an object
        if !node.properties.is_object() {
            node.properties = serde_json::json!({});
        }

        // Get mutable reference to properties object
        let props_obj = node.properties.as_object_mut().unwrap();

        // Apply defaults for missing fields
        for field in &schema.fields {
            // Check if field is missing
            if !props_obj.contains_key(&field.name) {
                // Apply default value if one is defined
                if let Some(default_value) = &field.default {
                    props_obj.insert(field.name.clone(), default_value.clone());
                }
            }
        }

        Ok(())
    }

    /// Validate a node against a pre-loaded schema definition
    ///
    /// # Arguments
    ///
    /// * `node` - The node to validate
    /// * `schema` - Pre-loaded schema definition to validate against
    ///
    /// # Returns
    ///
    /// * `Ok(())` - Validation passed
    /// * `Err` - Validation failed
    fn validate_node_with_schema(
        &self,
        node: &Node,
        schema: &crate::models::SchemaDefinition,
    ) -> Result<(), NodeServiceError> {
        // Get properties for this node type (supports both flat and nested formats)
        let node_props = node
            .properties
            .get(&node.node_type)
            .or(Some(&node.properties))
            .and_then(|p| p.as_object());

        // Validate each field in the schema
        for field in &schema.fields {
            let field_value = node_props.and_then(|props| props.get(&field.name));

            // Check required fields
            if field.required.unwrap_or(false) && field_value.is_none() {
                return Err(NodeServiceError::invalid_update(format!(
                    "Required field '{}' is missing from {} node",
                    field.name, node.node_type
                )));
            }

            // Validate enum fields
            if field.field_type == "enum" {
                if let Some(value) = field_value {
                    if let Some(value_str) = value.as_str() {
                        // Get all valid enum values (core + user)
                        let valid_values = schema.get_enum_values(&field.name).unwrap_or_default();

                        if !valid_values.contains(&value_str.to_string()) {
                            return Err(NodeServiceError::invalid_update(format!(
                                "Invalid value '{}' for enum field '{}'. Valid values: {}",
                                value_str,
                                field.name,
                                valid_values.join(", ")
                            )));
                        }
                    } else if !value.is_null() {
                        return Err(NodeServiceError::invalid_update(format!(
                            "Enum field '{}' must be a string or null",
                            field.name
                        )));
                    }
                }
            }

            // Future: Add more type validation (number ranges, string formats, etc.)
        }

        Ok(())
    }

    /// Backfill _schema_version for a node if it doesn't have one (Phase 1 lazy migration)
    ///
    /// Only backfills version for node types with schema fields (task, person, etc.).
    /// Node types with empty schemas (text, date, header, etc.) don't need versioning.
    ///
    /// # Arguments
    ///
    /// * `node` - Mutable reference to the node to backfill
    ///
    /// # Returns
    ///
    /// * `Ok(())` - Version was already present or successfully backfilled
    /// * `Err` - Database error during backfill
    async fn backfill_schema_version(&self, node: &mut Node) -> Result<(), NodeServiceError> {
        if let Some(props_obj) = node.properties.as_object() {
            if !props_obj.contains_key("_schema_version") {
                // Determine version from schema if exists, otherwise default to 1
                let version =
                    if let Some(schema) = self.get_schema_for_type(&node.node_type).await? {
                        schema.get("version").and_then(|v| v.as_i64()).unwrap_or(1)
                    } else {
                        1 // Default version for types without schema
                    };

                // Add version to node properties IN-MEMORY ONLY
                // Don't persist to database - this prevents overwriting freshly created spoke records
                // Issue #511: After node type conversion, the spoke record has status+_schema_version
                // Backfill would MERGE just _schema_version, but the spoke already has it
                // Persisting backfill is unnecessary and risks race conditions
                if let Some(props_obj) = node.properties.as_object_mut() {
                    props_obj.insert("_schema_version".to_string(), serde_json::json!(version));
                }
            }
        }
        Ok(())
    }

    /// Apply lazy migration to upgrade node to latest schema version
    ///
    /// Checks if the node's schema version is older than the current schema version,
    /// and if so, applies migration transforms to upgrade it.
    ///
    /// # Arguments
    ///
    /// * `node` - Mutable reference to the node to migrate
    ///
    /// # Returns
    ///
    /// * `Ok(())` - Node was already up-to-date or successfully migrated
    /// * `Err` - Migration failed or database error
    async fn apply_lazy_migration(&self, node: &mut Node) -> Result<(), NodeServiceError> {
        // Get current version from node
        let current_version = node
            .properties
            .get("_schema_version")
            .and_then(|v| v.as_u64())
            .unwrap_or(1) as u32;

        // Get target version from schema
        let target_version = if let Some(schema) = self.get_schema_for_type(&node.node_type).await?
        {
            schema.get("version").and_then(|v| v.as_i64()).unwrap_or(1) as u32
        } else {
            1 // No schema found - no migration needed
        };

        // Check if migration is needed
        if current_version >= target_version {
            return Ok(()); // Already up-to-date
        }

        // Apply migrations
        let migrated_node = self
            .migration_registry
            .apply_migrations(node, target_version)?;

        // Persist migrated node to database using SurrealStore
        let update = NodeUpdate {
            properties: Some(migrated_node.properties.clone()),
            ..Default::default()
        };
        self.store
            .update_node(&node.id, update)
            .await
            .map_err(|e| {
                NodeServiceError::query_failed(format!("Failed to persist migrated node: {}", e))
            })?;

        // Update the in-memory node
        *node = migrated_node;

        Ok(())
    }

    pub async fn create_node(&self, mut node: Node) -> Result<String, NodeServiceError> {
        // INVARIANT: Date nodes MUST have node_type="date" AND content=id (enforced by validation).
        // Auto-detect date nodes by ID format (YYYY-MM-DD) to prevent validation failures
        // from incorrect client input. This maintains data integrity regardless of caller mistakes.
        if is_date_node_id(&node.id) {
            node.node_type = "date".to_string();
            node.content = node.id.clone(); // Content MUST match ID for validation
        }

        // Step 1: Core behavior validation (PROTECTED)
        // Validates basic data integrity (non-empty content, correct types, etc.)
        self.behaviors.validate_node(&node)?;

        // Step 1.5: Apply schema defaults and validate
        // Apply default values for missing fields before validation
        // Skip for schema nodes to avoid circular dependency
        //
        // NOTE: We ONLY apply schema defaults, NOT behavior defaults.
        // Behavior defaults (markdown_enabled, auto_save, etc.) are UI preferences
        // that should be handled client-side, not stored in database properties.
        // The properties field is for user data and schema-defined fields only.
        if node.node_type != "schema" {
            // Fetch schema once and reuse it for both operations
            if let Some(schema_json) = self.get_schema_for_type(&node.node_type).await? {
                // Parse schema definition
                if let Ok(schema) =
                    serde_json::from_value::<crate::models::SchemaDefinition>(schema_json.clone())
                {
                    // Apply defaults from schema fields only
                    self.apply_schema_defaults_with_schema(&mut node, &schema)?;

                    // Validate with the same schema
                    self.validate_node_with_schema(&node, &schema)?;
                }
            }
            // If no schema exists, that's fine - just don't add any defaults
            // Properties should contain only what the user explicitly provided
        }

        // NOTE: Parent/container validation removed - now handled by NodeOperations layer
        // The graph-native architecture uses edges for hierarchy, not fields on Node struct

        // Add schema version to properties ONLY if schema has fields
        // For empty schemas (text, date, header, etc.), don't pollute properties with version
        // Schema versioning is only needed for types with schema-defined fields (task, person, etc.)
        let mut properties = node.properties.clone();
        if let Some(schema) = self.get_schema_for_type(&node.node_type).await? {
            // Check if schema has any fields
            if let Some(fields) = schema.get("fields").and_then(|f| f.as_array()) {
                if !fields.is_empty() {
                    // Schema has fields - add version for migration tracking
                    if let Some(version) = schema.get("version").and_then(|v| v.as_i64()) {
                        if let Some(props_obj) = properties.as_object_mut() {
                            props_obj
                                .insert("_schema_version".to_string(), serde_json::json!(version));
                        }
                    }
                }
            }
        }
        // Note: No else clause - if no schema or empty schema, don't add version
        // The backfill_schema_version function will add it on read if needed

        let _properties_json = serde_json::to_string(&properties)
            .map_err(|e| NodeServiceError::serialization_error(e.to_string()))?;

        // Update node with properties (only versioned if schema has fields)
        node.properties = properties;

        // NOTE: root_id filtering removed - hierarchy now managed via edges

        // Create node via store
        self.store
            .create_node(node.clone())
            .await
            .map_err(|e| NodeServiceError::query_failed(format!("Failed to insert node: {}", e)))?;

        Ok(node.id)
    }

    /// Create a mention relationship between two existing nodes
    ///
    /// Adds an entry to the node_mentions table to track that one node mentions another.
    /// This enables backlink/references functionality.
    ///
    /// # Arguments
    ///
    /// * `mentioning_node_id` - ID of the node that contains the mention
    /// * `mentioned_node_id` - ID of the node being mentioned
    ///
    /// # Returns
    ///
    /// `Ok(())` if successful
    ///
    /// # Errors
    ///
    /// Returns error if:
    /// - Either node doesn't exist
    /// - Database insertion fails
    ///
    /// # Examples
    ///
    /// ```no_run
    /// # use nodespace_core::services::NodeService;
    /// # use nodespace_core::db::SurrealStore;
    /// # use std::path::PathBuf;
    /// # #[tokio::main]
    /// # async fn main() -> Result<(), Box<dyn std::error::Error>> {
    /// # let db = SurrealStore::new(PathBuf::from("./test.db")).await?;
    /// # let service = NodeService::new(std::sync::Arc::new(db))?;
    /// // Create mention: "daily-note" mentions "project-planning"
    /// service.create_mention("daily-note-id", "project-planning-id").await?;
    /// # Ok(())
    /// # }
    /// ```
    pub async fn create_mention(
        &self,
        mentioning_node_id: &str,
        mentioned_node_id: &str,
    ) -> Result<(), NodeServiceError> {
        // Prevent direct self-references
        if mentioning_node_id == mentioned_node_id {
            return Err(NodeServiceError::ValidationFailed(
                crate::models::ValidationError::InvalidParent(
                    "Cannot create self-referencing mention".to_string(),
                ),
            ));
        }

        // Validate both nodes exist
        if !self.node_exists(mentioning_node_id).await? {
            return Err(NodeServiceError::node_not_found(mentioning_node_id));
        }
        if !self.node_exists(mentioned_node_id).await? {
            return Err(NodeServiceError::node_not_found(mentioned_node_id));
        }

        // Prevent root-level self-references (child mentioning its own root)
        let mentioning_node = self
            .get_node(mentioning_node_id)
            .await?
            .ok_or_else(|| NodeServiceError::node_not_found(mentioning_node_id))?;

        // Get root ID via edge traversal
        let root_id = self.get_root_id(mentioning_node_id).await?;

        // Prevent root-level self-references (child mentioning its own root)
        if root_id == mentioned_node_id {
            return Err(NodeServiceError::ValidationFailed(
                crate::models::ValidationError::InvalidParent(
                    "Cannot mention own root (root-level self-reference)".to_string(),
                ),
            ));
        }

        // Get root ID with special handling for tasks
        // Tasks are always treated as their own roots (exception rule)
        let final_root_id = if mentioning_node.node_type == "task" {
            mentioning_node_id
        } else {
            &root_id
        };

        self.store
            .create_mention(mentioning_node_id, mentioned_node_id, final_root_id)
            .await
            .map_err(|e| NodeServiceError::query_failed(e.to_string()))?;

        Ok(())
    }

    /// Delete a mention relationship between two nodes
    ///
    /// Removes an entry from the node_mentions table.
    ///
    /// # Arguments
    ///
    /// * `mentioning_node_id` - ID of the node that contains the mention
    /// * `mentioned_node_id` - ID of the node being mentioned
    ///
    /// # Returns
    ///
    /// `Ok(())` if successful (idempotent - succeeds even if mention doesn't exist)
    ///
    /// # Examples
    ///
    /// ```no_run
    /// # use nodespace_core::services::NodeService;
    /// # use nodespace_core::db::SurrealStore;
    /// # use std::path::PathBuf;
    /// # #[tokio::main]
    /// # async fn main() -> Result<(), Box<dyn std::error::Error>> {
    /// # let db = SurrealStore::new(PathBuf::from("./test.db")).await?;
    /// # let service = NodeService::new(std::sync::Arc::new(db))?;
    /// service.delete_mention("daily-note-id", "project-planning-id").await?;
    /// # Ok(())
    /// # }
    /// ```
    pub async fn delete_mention(
        &self,
        mentioning_node_id: &str,
        mentioned_node_id: &str,
    ) -> Result<(), NodeServiceError> {
        self.store
            .delete_mention(mentioning_node_id, mentioned_node_id)
            .await
            .map_err(|e| NodeServiceError::query_failed(e.to_string()))?;

        Ok(())
    }

    /// Get a node by ID
    ///
    /// # Arguments
    ///
    /// * `id` - The node ID to fetch
    ///
    /// # Returns
    ///
    /// `Some(Node)` if found, `None` if not found
    ///
    /// # Examples
    ///
    /// ```no_run
    /// # use nodespace_core::services::NodeService;
    /// # use nodespace_core::db::SurrealStore;
    /// # use std::path::PathBuf;
    /// # #[tokio::main]
    /// # async fn main() -> Result<(), Box<dyn std::error::Error>> {
    /// # let db = SurrealStore::new(PathBuf::from("./test.db")).await?;
    /// # let service = NodeService::new(std::sync::Arc::new(db))?;
    /// if let Some(node) = service.get_node("node-id-123").await? {
    ///     println!("Found: {}", node.content);
    /// }
    /// # Ok(())
    /// # }
    /// ```
    pub async fn get_node(&self, id: &str) -> Result<Option<Node>, NodeServiceError> {
        // Delegate to SurrealStore
        if let Some(mut node) = self.store.get_node(id).await.map_err(|e| {
            NodeServiceError::DatabaseError(crate::db::DatabaseError::SqlExecutionError {
                context: format!("Database operation failed: {}", e),
            })
        })? {
            self.populate_mentions(&mut node).await?;
            self.backfill_schema_version(&mut node).await?;
            self.apply_lazy_migration(&mut node).await?;
            Ok(Some(node))
        } else {
            // NOT in database - check if it's a virtual date node
            // Date nodes (YYYY-MM-DD format) are virtual until they have children
            if is_date_node_id(id) {
                // Return virtual date node (will auto-persist when children are added)
                // Date nodes are root-level containers (no parent/container edges)
                let virtual_date = Node {
                    id: id.to_string(),
                    node_type: "date".to_string(),
                    content: id.to_string(), // Content MUST match ID for validation
                    version: 1,
                    created_at: chrono::Utc::now(),
                    modified_at: chrono::Utc::now(),
                    properties: serde_json::json!({}),
                    embedding_vector: None,
                    mentions: vec![],
                    mentioned_by: vec![],
                };
                return Ok(Some(virtual_date));
            }

            Ok(None)
        }
    }

    /// Update a node
    ///
    /// Performs a partial update using the NodeUpdate struct. Only provided fields
    /// will be updated. Handles the double-Option pattern for nullable fields.
    ///
    /// # Arguments
    ///
    /// * `id` - The node ID to update
    /// * `update` - The fields to update
    ///
    /// # Errors
    ///
    /// Returns error if:
    /// - Node doesn't exist
    /// - Validation fails after update
    /// - Database update fails
    ///
    /// # Examples
    ///
    /// ```no_run
    /// # use nodespace_core::services::NodeService;
    /// # use nodespace_core::db::SurrealStore;
    /// # use nodespace_core::models::NodeUpdate;
    /// # use std::path::PathBuf;
    /// # #[tokio::main]
    /// # async fn main() -> Result<(), Box<dyn std::error::Error>> {
    /// # let db = SurrealStore::new(PathBuf::from("./test.db")).await?;
    /// # let service = NodeService::new(std::sync::Arc::new(db))?;
    /// let update = NodeUpdate::new()
    ///     .with_content("Updated content".to_string());
    /// service.update_node("node-id", update).await?;
    /// # Ok(())
    /// # }
    /// ```
    pub async fn update_node(&self, id: &str, update: NodeUpdate) -> Result<(), NodeServiceError> {
        if update.is_empty() {
            return Err(NodeServiceError::invalid_update(
                "Update contains no changes",
            ));
        }

        // Get existing node to validate update
        let existing = self
            .get_node(id)
            .await?
            .ok_or_else(|| NodeServiceError::node_not_found(id))?;

        // For simplicity with libsql, we'll fetch the node, apply updates, and replace entirely
        let mut updated = existing.clone();
        let mut content_changed = false;
        let mut node_type_changed = false;

        if let Some(node_type) = update.node_type {
            node_type_changed = updated.node_type != node_type;
            updated.node_type = node_type;
        }

        if let Some(content) = update.content {
            if updated.content != content {
                content_changed = true;
            }
            updated.content = content;
        }

        // NOTE: Sibling ordering is now handled via has_child edge order field.
        // Use reorder_siblings() or move_node() for ordering changes.

        if let Some(properties) = update.properties {
            // Merge properties instead of replacing them to preserve _schema_version
            if let (Some(existing_obj), Some(new_obj)) =
                (updated.properties.as_object_mut(), properties.as_object())
            {
                // Merge new properties into existing ones
                for (key, value) in new_obj {
                    existing_obj.insert(key.clone(), value.clone());
                }
            } else {
                // If either is not an object, just replace (shouldn't happen normally)
                updated.properties = properties;
            }
        }

        if let Some(embedding_vector) = update.embedding_vector {
            updated.embedding_vector = embedding_vector;
        }

        // Step 1: Core behavior validation (PROTECTED)
        self.behaviors.validate_node(&updated)?;

        // Step 1.5: Apply schema defaults and validate (if node type changed)
        // Apply default values for missing fields when node type changes
        // Skip for schema nodes to avoid circular dependency
        if node_type_changed && updated.node_type != "schema" {
            // Fetch schema once and reuse it for both operations
            if let Some(schema_json) = self.get_schema_for_type(&updated.node_type).await? {
                // Parse schema definition
                if let Ok(schema) =
                    serde_json::from_value::<crate::models::SchemaDefinition>(schema_json.clone())
                {
                    // Apply defaults for the new node type
                    self.apply_schema_defaults_with_schema(&mut updated, &schema)?;

                    // Validate with the same schema
                    self.validate_node_with_schema(&updated, &schema)?;
                }
            }
        } else if updated.node_type != "schema" {
            // Step 2: Schema validation only (node type didn't change)
            self.validate_node_against_schema(&updated).await?;
        }

        // Update node via store
        let node_update = crate::models::NodeUpdate {
            node_type: Some(updated.node_type.clone()),
            content: Some(updated.content.clone()),
            properties: Some(updated.properties.clone()),
            embedding_vector: if updated.embedding_vector.is_some() {
                Some(updated.embedding_vector.clone())
            } else {
                None
            },
        };

        self.store
            .update_node(id, node_update)
            .await
            .map_err(|e| NodeServiceError::query_failed(e.to_string()))?;

        // Sync mentions if content changed
        if content_changed {
            if let Err(e) = self
                .sync_mentions(id, &existing.content, &updated.content)
                .await
            {
                // Log warning but don't fail the update - mention sync failures should not block content updates
                tracing::warn!("Failed to sync mentions for node {}: {}", id, e);
            }
        }

        Ok(())
    }

    /// Update node with optimistic concurrency control (version check)
    ///
    /// This method performs an atomic update with version checking to prevent
    /// race conditions when multiple clients modify the same node concurrently.
    ///
    /// The version check ensures that:
    /// 1. The node hasn't been modified since the client last read it
    /// 2. Updates are applied atomically with version increment
    /// 3. Conflicts are detected via rows_affected = 0
    ///
    /// # Arguments
    ///
    /// * `id` - Node ID to update
    /// * `expected_version` - Version the client expects (from their last read)
    /// * `update` - Fields to update
    ///
    /// # Returns
    ///
    /// * `Ok(rows_affected)` - Number of rows updated (0 = version mismatch, 1 = success)
    /// * `Err(NodeServiceError)` - Database or validation errors
    ///
    /// # Example
    ///
    /// ```ignore
    /// let rows = service.update_with_version_check(
    ///     "node-123",
    ///     5,  // Expected version
    ///     NodeUpdate::new().with_content("New content".into())
    /// ).await?;
    ///
    /// if rows == 0 {
    ///     // Version conflict - node was modified by another client
    ///     // Caller should fetch current state and handle conflict
    /// }
    /// ```
    pub async fn update_with_version_check(
        &self,
        id: &str,
        expected_version: i64,
        update: NodeUpdate,
    ) -> Result<usize, NodeServiceError> {
        if update.is_empty() {
            return Err(NodeServiceError::invalid_update(
                "Update contains no changes",
            ));
        }

        // Get existing node to validate update and build new state
        let existing = self
            .get_node(id)
            .await?
            .ok_or_else(|| NodeServiceError::node_not_found(id))?;

        // Build updated node state
        let mut updated = existing.clone();
        let mut content_changed = false;

        if let Some(node_type) = update.node_type {
            updated.node_type = node_type;
        }

        if let Some(content) = update.content {
            if updated.content != content {
                content_changed = true;
            }
            updated.content = content;
        }

        // NOTE: Sibling ordering is now handled via has_child edge order field.
        // Use reorder_siblings() or move_node() for ordering changes.

        if let Some(properties) = update.properties {
            // Merge properties instead of replacing them to preserve _schema_version
            if let (Some(existing_obj), Some(new_obj)) =
                (updated.properties.as_object_mut(), properties.as_object())
            {
                // Merge new properties into existing ones
                for (key, value) in new_obj {
                    existing_obj.insert(key.clone(), value.clone());
                }
            } else {
                // If either is not an object, just replace (shouldn't happen normally)
                updated.properties = properties;
            }
        }

        if let Some(embedding_vector) = update.embedding_vector {
            updated.embedding_vector = embedding_vector;
        }

        // Step 1: Core behavior validation (PROTECTED)
        self.behaviors.validate_node(&updated)?;

        // Step 2: Schema validation (USER-EXTENSIBLE)
        if updated.node_type != "schema" {
            self.validate_node_against_schema(&updated).await?;
        }

        // Create node update
        let node_update = crate::models::NodeUpdate {
            node_type: Some(updated.node_type.clone()),
            content: Some(updated.content.clone()),
            properties: Some(updated.properties.clone()),
            embedding_vector: if updated.embedding_vector.is_some() {
                Some(updated.embedding_vector.clone())
            } else {
                None
            },
        };

        // Perform atomic update with version check
        let result = self
            .store
            .update_node_with_version_check(id, expected_version, node_update)
            .await
            .map_err(|e| NodeServiceError::query_failed(e.to_string()))?;

        // Check if update succeeded (version matched)
        let rows_affected = if result.is_some() { 1 } else { 0 };

        // If update failed due to version mismatch, return early
        if rows_affected == 0 {
            return Ok(0);
        }

        // Mark embedding as stale if content changed
        if content_changed {
            if let Err(e) = self.store.mark_embedding_stale(id).await {
                // Log warning but don't fail the update
                tracing::warn!("Failed to mark embedding as stale for node {}: {}", id, e);
            }
        }

        // Sync mentions if content changed
        if content_changed {
            if let Err(e) = self
                .sync_mentions(id, &existing.content, &updated.content)
                .await
            {
                // Log warning but don't fail the update
                tracing::warn!("Failed to sync mentions for node {}: {}", id, e);
            }
        }

        Ok(rows_affected as usize)
    }

    /// Sync mention relationships when node content changes
    ///
    /// Compares old vs new mentions and updates database:
    /// - Adds new mention relationships
    /// - Removes deleted mention relationships
    /// - Prevents self-references and root-level self-references
    /// - Errors are logged but don't block the update
    ///
    /// This is called automatically when node content is updated.
    ///
    /// # Arguments
    ///
    /// * `node_id` - The node whose content changed
    /// * `old_content` - Previous content
    /// * `new_content` - New content
    async fn sync_mentions(
        &self,
        node_id: &str,
        old_content: &str,
        new_content: &str,
    ) -> Result<(), NodeServiceError> {
        let old_mentions: HashSet<String> = extract_mentions(old_content).into_iter().collect();
        let new_mentions: HashSet<String> = extract_mentions(new_content).into_iter().collect();

        // Calculate diff
        let to_add: Vec<&String> = new_mentions.difference(&old_mentions).collect();
        let to_remove: Vec<&String> = old_mentions.difference(&new_mentions).collect();

        // Add new mentions (filter out self-references and root-level self-references)
        for mentioned_id in to_add {
            // Skip direct self-references
            if mentioned_id.as_str() == node_id {
                tracing::debug!("Skipping self-reference: {} -> {}", node_id, mentioned_id);
                continue;
            }

            // Skip root-level self-references (child mentioning its own parent)
            if let Ok(Some(parent)) = self.get_parent(node_id).await {
                if mentioned_id.as_str() == parent.id.as_str() {
                    tracing::debug!(
                        "Skipping root-level self-reference: {} -> {} (parent: {})",
                        node_id,
                        mentioned_id,
                        parent.id
                    );
                    continue;
                }
            }

            if let Err(e) = self.create_mention(node_id, mentioned_id).await {
                tracing::warn!(
                    "Failed to create mention: {} -> {}: {}",
                    node_id,
                    mentioned_id,
                    e
                );
            }
        }

        // Remove old mentions
        for mentioned_id in to_remove {
            // Skip direct self-references (shouldn't exist, but be safe)
            if mentioned_id.as_str() == node_id {
                continue;
            }

            if let Err(e) = self.delete_mention(node_id, mentioned_id).await {
                tracing::warn!(
                    "Failed to delete mention: {} -> {}: {}",
                    node_id,
                    mentioned_id,
                    e
                );
            }
        }

        Ok(())
    }

    /// Delete a node
    ///
    /// Deletes a node and all its children (cascade delete).
    ///
    /// # Arguments
    ///
    /// * `id` - The node ID to delete
    ///
    /// # Errors
    ///
    /// Returns error if node doesn't exist or database deletion fails
    ///
    /// # Examples
    ///
    /// ```no_run
    /// # use nodespace_core::services::NodeService;
    /// # use nodespace_core::db::SurrealStore;
    /// # use std::path::PathBuf;
    /// # #[tokio::main]
    /// # async fn main() -> Result<(), Box<dyn std::error::Error>> {
    /// # let db = SurrealStore::new(PathBuf::from("./test.db")).await?;
    /// # let service = NodeService::new(std::sync::Arc::new(db))?;
    /// service.delete_node("node-id-123").await?;
    /// # Ok(())
    /// # }
    /// ```
    pub async fn delete_node(
        &self,
        id: &str,
    ) -> Result<crate::models::DeleteResult, NodeServiceError> {
        // Delegate to SurrealStore
        let result = self.store.delete_node(id).await.map_err(|e| {
            NodeServiceError::DatabaseError(crate::db::DatabaseError::SqlExecutionError {
                context: format!("Database operation failed: {}", e),
            })
        })?;

        // Idempotent delete: return success even if node doesn't exist
        // This follows RESTful best practices and prevents race conditions
        // in distributed scenarios. DELETE is idempotent - deleting a
        // non-existent resource should succeed (HTTP 200/204).
        //
        // The DeleteResult provides visibility for debugging/auditing while
        // maintaining idempotence.
        Ok(result)
    }

    /// Delete node with optimistic concurrency control (version check)
    ///
    /// This method performs an atomic delete with version checking to prevent
    /// race conditions when multiple clients attempt to delete or modify the same node.
    ///
    /// # Arguments
    ///
    /// * `id` - Node ID to delete
    /// * `expected_version` - Version the client expects (from their last read)
    ///
    /// # Returns
    ///
    /// * `Ok(rows_affected)` - Number of rows deleted (0 = version mismatch or not found, 1 = success)
    /// * `Err(NodeServiceError)` - Database errors
    ///
    /// # Example
    ///
    /// ```ignore
    /// let rows = service.delete_with_version_check("node-123", 5).await?;
    ///
    /// if rows == 0 {
    ///     // Either version conflict or node doesn't exist
    ///     // Caller should check if node still exists to distinguish
    /// }
    /// ```
    pub async fn delete_with_version_check(
        &self,
        id: &str,
        expected_version: i64,
    ) -> Result<usize, NodeServiceError> {
        self.store
            .delete_with_version_check(id, expected_version)
            .await
            .map_err(|e| {
                NodeServiceError::query_failed(format!(
                    "Failed to delete node with version check: {}",
                    e
                ))
            })
    }

    /// Get children of a node
    ///
    /// Returns all direct children of the specified parent node.
    ///
    /// # Arguments
    ///
    /// * `parent_id` - The parent node ID
    ///
    /// # Returns
    ///
    /// Vector of child nodes (empty if no children)
    ///
    /// # Examples
    ///
    /// ```no_run
    /// # use nodespace_core::services::NodeService;
    /// # use nodespace_core::db::SurrealStore;
    /// # use std::path::PathBuf;
    /// # #[tokio::main]
    /// # async fn main() -> Result<(), Box<dyn std::error::Error>> {
    /// # let db = SurrealStore::new(PathBuf::from("./test.db")).await?;
    /// # let service = NodeService::new(std::sync::Arc::new(db))?;
    /// let children = service.get_children("parent-id").await?;
    /// println!("Found {} children", children.len());
    /// # Ok(())
    /// # }
    /// ```
    pub async fn get_children(&self, parent_id: &str) -> Result<Vec<Node>, NodeServiceError> {
        // Use edge-based query from SurrealStore (graph-native architecture)
        // Children are already sorted by fractional order on edges
        let children = self
            .store
            .get_children(Some(parent_id))
            .await
            .map_err(|e| NodeServiceError::query_failed(e.to_string()))?;

        Ok(children)
    }

    /// Get a complete nested tree structure using efficient adjacency list strategy
    ///
    /// Fetches the entire subtree in 3 optimized queries:
    /// 1. Get all nodes in the subtree (descendants only)
    /// 2. Get all edges in the subtree
    /// 3. Get the root node (not included in descendants query)
    ///
    /// Then constructs the nested tree structure in-memory using an adjacency list,
    /// which separates data fetching from tree construction and enables client-side logic.
    ///
    /// # Performance
    ///
    /// - **3 queries total** regardless of tree depth or node count (constant vs O(depth))
    /// - O(n) in-memory tree construction where n = number of nodes
    /// - Much faster than recursive queries with complex projections
    ///
    /// # Arguments
    ///
    /// * `parent_id` - The root node ID to fetch tree for
    ///
    /// # Returns
    ///
    /// `serde_json::Value` containing the nested tree structure with all descendants
    pub async fn get_children_tree(
        &self,
        parent_id: &str,
    ) -> Result<serde_json::Value, NodeServiceError> {
<<<<<<< HEAD
        // Use recursive get_node_tree which uses SurrealDB's @ operator
        // for efficient recursive traversal in a single query
        self.store
            .get_node_tree(parent_id)
            .await
            .map_err(|e| NodeServiceError::query_failed(e.to_string()))
            .map(|opt| opt.unwrap_or(serde_json::Value::Null))
=======
        // Fetch all nodes and edges in the subtree efficiently
        let nodes = self
            .store
            .get_nodes_in_subtree(parent_id)
            .await
            .map_err(|e| {
                NodeServiceError::query_failed(format!("Failed to fetch subtree nodes: {}", e))
            })?;

        let edges = self
            .store
            .get_edges_in_subtree(parent_id)
            .await
            .map_err(|e| {
                NodeServiceError::query_failed(format!("Failed to fetch subtree edges: {}", e))
            })?;

        // Build tree structure using adjacency list strategy
        let tree = self
            .build_tree_from_adjacency_list(parent_id, &nodes, &edges)
            .await?;
        Ok(tree)
    }

    /// Build a nested tree structure from nodes and edges using adjacency list strategy
    ///
    /// Constructs a nested JSON tree by:
    /// 1. Creating a HashMap mapping parent_id → Vec<child_id> (adjacency list)
    /// 2. Recursively walking the tree structure using the adjacency list
    /// 3. Building JSON nodes with `children` arrays
    ///
    /// This separates data fetching from tree construction, making the logic testable
    /// and enabling client-side tree modifications.
    ///
    /// # Arguments
    ///
    /// * `root_id` - The root node ID
    /// * `nodes` - All nodes in the subtree (flat list)
    /// * `edges` - All parent-child relationships in the subtree
    ///
    /// # Returns
    ///
    /// JSON structure with nested children arrays, or empty object if root not found
    async fn build_tree_from_adjacency_list(
        &self,
        root_id: &str,
        nodes: &[Node],
        edges: &[crate::EdgeRecord],
    ) -> Result<serde_json::Value, NodeServiceError> {
        use std::collections::HashMap;

        // Create a map of node_id → Node for O(1) lookup
        let mut node_map: HashMap<String, Node> = HashMap::new();
        for node in nodes {
            node_map.insert(node.id.clone(), node.clone());
        }

        // Create adjacency list: parent_id → Vec of (child_id, order)
        // Sorted by order to maintain sibling sequence
        let mut adjacency_list: HashMap<String, Vec<(String, f64)>> = HashMap::new();
        for edge in edges {
            adjacency_list
                .entry(edge.in_node.clone())
                .or_default()
                .push((edge.out_node.clone(), edge.order));
        }

        // Sort children by order for each parent
        for children in adjacency_list.values_mut() {
            children.sort_by(|a, b| a.1.partial_cmp(&b.1).unwrap_or(std::cmp::Ordering::Equal));
        }

        // Fetch root node to include in response
        let root_node = self.get_node(root_id).await.map_err(|e| {
            NodeServiceError::query_failed(format!("Failed to fetch root node: {}", e))
        })?;

        match root_node {
            Some(root) => {
                // Recursively build tree structure
                let tree_json = self.build_node_tree_recursive(&root, &node_map, &adjacency_list);
                Ok(tree_json)
            }
            None => {
                // Root node not found, return empty object
                Ok(serde_json::json!({}))
            }
        }
    }

    /// Recursively build a tree node with its children
    ///
    /// Helper function for `build_tree_from_adjacency_list` that recursively
    /// constructs JSON nodes with nested children arrays.
    #[allow(clippy::only_used_in_recursion)]
    fn build_node_tree_recursive(
        &self,
        node: &Node,
        node_map: &std::collections::HashMap<String, Node>,
        adjacency_list: &std::collections::HashMap<String, Vec<(String, f64)>>,
    ) -> serde_json::Value {
        let mut json =
            serde_json::to_value(node).unwrap_or(serde_json::Value::Object(Default::default()));

        // Build children array (always present, even if empty for consistency)
        let children: Vec<serde_json::Value> =
            if let Some(children_ids) = adjacency_list.get(&node.id) {
                children_ids
                    .iter()
                    .filter_map(|(child_id, _order)| {
                        node_map.get(child_id).map(|child_node| {
                            self.build_node_tree_recursive(child_node, node_map, adjacency_list)
                        })
                    })
                    .collect()
            } else {
                Vec::new()
            };

        if let Some(obj) = json.as_object_mut() {
            obj.insert("children".to_string(), serde_json::Value::Array(children));
        }

        json
>>>>>>> 64ffda25
    }

    /// Check if a node is a root node (has no parent)
    ///
    /// A root node is one that has no incoming `has_child` edges.
    /// This replaces the old `is_root()` method which checked `root_id IS NULL`.
    ///
    /// # Arguments
    ///
    /// * `node_id` - The node ID to check
    ///
    /// # Returns
    ///
    /// `true` if the node has no parent (is a root), `false` otherwise
    pub async fn is_root_node(&self, node_id: &str) -> Result<bool, NodeServiceError> {
        // A node is a root if it has no incoming has_child edges
        // We check this by trying to get its parent - if parent is None, it's a root
        let parent = self.get_parent(node_id).await?;
        Ok(parent.is_none())
    }

    /// Get the parent of a node (via incoming has_child edge)
    ///
    /// Returns the node's parent if it has one, or None if it's a root node.
    ///
    /// # Arguments
    ///
    /// * `node_id` - The child node ID
    ///
    /// # Returns
    ///
    /// `Some(parent_node)` if the node has a parent, `None` if it's a root node
    pub async fn get_parent(&self, node_id: &str) -> Result<Option<Node>, NodeServiceError> {
        // Query for nodes that have has_child edge pointing to this node
        // This is done via SurrealDB graph traversal: <-has_child
        let parent = self
            .store
            .get_parent(node_id)
            .await
            .map_err(|e| NodeServiceError::query_failed(e.to_string()))?;

        Ok(parent)
    }

    /// Get the root (root ancestor) of a node
    ///
    /// Traverses up the parent chain until finding a root node (no parent).
    /// This replaces the old `root_node_id` field.
    ///
    /// # Arguments
    ///
    /// * `node_id` - The node ID to find the root for
    ///
    /// # Returns
    ///
    /// The root node ID, or the node itself if it's already a root
    pub async fn get_root_id(&self, node_id: &str) -> Result<String, NodeServiceError> {
        let mut current_id = node_id.to_string();

        // Traverse up the parent chain until we find a root
        loop {
            let parent = self.get_parent(&current_id).await?;
            match parent {
                Some(parent_node) => {
                    // Keep traversing up
                    current_id = parent_node.id;
                }
                None => {
                    // Found the root
                    return Ok(current_id);
                }
            }
        }
    }

    /// Bulk fetch all nodes belonging to an origin node (viewer/page)
    ///
    /// This is the efficient way to load a complete document tree:
    /// 1. Single database query fetches all nodes with the same root_id
    /// 2. In-memory hierarchy reconstruction using parent_id and edge ordering
    ///
    /// This avoids making multiple queries for each level of the tree.
    ///
    /// # Arguments
    ///
    /// * `root_node_id` - The ID of the origin node (e.g., date page ID)
    ///
    /// # Returns
    ///
    /// Vector of all nodes that belong to this origin, unsorted.
    /// Caller should use `sort_by_sibling_order()` or build a tree structure.
    ///
    /// # Examples
    ///
    /// ```no_run
    /// # use nodespace_core::services::NodeService;
    /// # use nodespace_core::db::SurrealStore;
    /// # use std::path::PathBuf;
    /// # async fn example() -> Result<(), Box<dyn std::error::Error>> {
    /// # let db = SurrealStore::new(PathBuf::from("./test.db")).await?;
    /// # let service = NodeService::new(std::sync::Arc::new(db))?;
    /// // Fetch all nodes for a date page
    /// let nodes = service.get_nodes_by_root_id("2025-10-05").await?;
    /// println!("Found {} nodes in this document", nodes.len());
    /// # Ok(())
    /// # }
    /// ```
    pub async fn get_nodes_by_root_id(
        &self,
        root_node_id: &str,
    ) -> Result<Vec<Node>, NodeServiceError> {
        // Hierarchy is now managed via edges - use get_children instead
        self.get_children(root_node_id).await
    }

    /// Move a node to a new parent
    ///
    /// Updates the parent_id and root_id of a node, maintaining hierarchy consistency.
    ///
    /// # Arguments
    ///
    /// * `node_id` - The node to move
    /// * `new_parent` - The new parent ID (None to make it a root node)
    ///
    /// # Errors
    ///
    /// Returns error if:
    /// - Node doesn't exist
    /// - New parent doesn't exist
    /// - Move would create circular reference
    ///
    /// # Examples
    ///
    /// ```no_run
    /// # use nodespace_core::services::NodeService;
    /// # use nodespace_core::db::SurrealStore;
    /// # use std::path::PathBuf;
    /// # #[tokio::main]
    /// # async fn main() -> Result<(), Box<dyn std::error::Error>> {
    /// # let db = SurrealStore::new(PathBuf::from("./test.db")).await?;
    /// # let service = NodeService::new(std::sync::Arc::new(db))?;
    /// // Move node under new parent
    /// service.move_node("node-id", Some("new-parent-id")).await?;
    ///
    /// // Make node a root
    /// service.move_node("node-id", None).await?;
    /// # Ok(())
    /// # }
    /// ```
    pub async fn move_node(
        &self,
        node_id: &str,
        new_parent: Option<&str>,
    ) -> Result<(), NodeServiceError> {
        // Verify node exists
        let _node = self
            .get_node(node_id)
            .await?
            .ok_or_else(|| NodeServiceError::node_not_found(node_id))?;

        // Verify new parent exists if provided
        if let Some(parent_id) = new_parent {
            let parent_exists = self.node_exists(parent_id).await?;
            if !parent_exists {
                return Err(NodeServiceError::invalid_parent(parent_id));
            }

            // Check for circular reference - parent_id cannot be a descendant of node_id
            if self.is_descendant(node_id, parent_id).await? {
                return Err(NodeServiceError::circular_reference(format!(
                    "Cannot move node {} under its descendant {}",
                    node_id, parent_id
                )));
            }
        }

        // Hierarchy is now managed via edges - use store's move_node
        self.store
            .move_node(node_id, new_parent, None)
            .await
            .map_err(|e| NodeServiceError::query_failed(e.to_string()))
    }

    /// Create parent-child edge atomically with insert_after_node_id
    ///
    /// Used during node creation to establish parent relationship while preserving
    /// sibling ordering. This is separate from move_node() which is for moving existing nodes.
    ///
    /// # Arguments
    ///
    /// * `child_id` - ID of the child node (must already exist)
    /// * `parent_id` - ID of the parent node
    /// * `insert_after_node_id` - Optional sibling to insert after (None = insert at beginning)
    pub async fn create_parent_edge(
        &self,
        child_id: &str,
        parent_id: &str,
        insert_after_node_id: Option<&str>,
    ) -> Result<(), NodeServiceError> {
        // API semantics match store.move_node directly:
        //   insert_after_node_id = Some(id) → "insert AFTER this sibling"
        //   insert_after_node_id = None → "insert at beginning"
        //
        // Callers that want "append at end" must explicitly find the last child
        // and pass its ID as insert_after_node_id.

        // Use store's move_node which creates the has_child edge atomically
        self.store
            .move_node(child_id, Some(parent_id), insert_after_node_id)
            .await
            .map_err(|e| NodeServiceError::query_failed(e.to_string()))
    }

    /// Reorder a child within its parent's children list.
    ///
    /// Updates the `has_child` edge `order` field to reposition a node among its siblings.
    ///
    /// # Arguments
    ///
    /// * `node_id` - The node to reorder
    /// * `insert_after` - The sibling to position after (None = first position)
    ///
    /// # Examples
    ///
    /// ```no_run
    /// # use nodespace_core::services::NodeService;
    /// # use nodespace_core::db::SurrealStore;
    /// # use std::path::PathBuf;
    /// # #[tokio::main]
    /// # async fn main() -> Result<(), Box<dyn std::error::Error>> {
    /// # let db = SurrealStore::new(PathBuf::from("./test.db")).await?;
    /// # let service = NodeService::new(std::sync::Arc::new(db))?;
    /// // Position node after sibling
    /// service.reorder_child("node-id", Some("sibling-id")).await?;
    ///
    /// // Move to first position
    /// service.reorder_child("node-id", None).await?;
    /// # Ok(())
    /// # }
    /// ```
    pub async fn reorder_child(
        &self,
        node_id: &str,
        insert_after: Option<&str>,
    ) -> Result<(), NodeServiceError> {
        // Verify node exists
        let _node = self
            .get_node(node_id)
            .await?
            .ok_or_else(|| NodeServiceError::node_not_found(node_id))?;

        // Verify sibling exists if provided
        if let Some(sibling_id) = insert_after {
            let sibling_exists = self.node_exists(sibling_id).await?;
            if !sibling_exists {
                return Err(NodeServiceError::hierarchy_violation(format!(
                    "Sibling node {} does not exist",
                    sibling_id
                )));
            }
        }

        // Child ordering is handled via has_child edge order field.
        // Get current parent to move within the same parent
        let parent = self.get_parent(node_id).await?;
        let parent_id = parent.map(|p| p.id);

        // Use move_node to handle edge ordering (insert_after semantics)
        self.store
            .move_node(node_id, parent_id.as_deref(), insert_after)
            .await
            .map_err(|e| NodeServiceError::query_failed(e.to_string()))?;

        Ok(())
    }

    /// Bump a node's version without changing any content.
    ///
    /// Used by operations like reorder that need OCC (optimistic concurrency control)
    /// even though they don't modify the node's content directly.
    ///
    /// # Arguments
    ///
    /// * `node_id` - The ID of the node to update
    /// * `expected_version` - The version the caller expects (for OCC)
    ///
    /// # Returns
    ///
    /// Ok(()) if version bump succeeds, Err if version mismatch or node not found
    pub async fn update_node_with_version_bump(
        &self,
        node_id: &str,
        expected_version: i64,
    ) -> Result<(), NodeServiceError> {
        // Get current node to preserve its values
        let node = self
            .get_node(node_id)
            .await?
            .ok_or_else(|| NodeServiceError::node_not_found(node_id))?;

        // Create update with current values (no actual changes, just version bump)
        let node_update = crate::models::NodeUpdate {
            node_type: Some(node.node_type.clone()),
            content: Some(node.content.clone()),
            properties: Some(node.properties.clone()),
            embedding_vector: if node.embedding_vector.is_some() {
                Some(node.embedding_vector.clone())
            } else {
                None
            },
        };

        // Perform atomic update with version check
        let result = self
            .store
            .update_node_with_version_check(node_id, expected_version, node_update)
            .await
            .map_err(|e| NodeServiceError::query_failed(e.to_string()))?;

        // Check if update succeeded (version matched)
        if result.is_none() {
            return Err(NodeServiceError::query_failed(format!(
                "Version conflict: expected version {} for node {}",
                expected_version, node_id
            )));
        }

        Ok(())
    }

    /// Query nodes with filtering
    ///
    /// Executes a filtered query using NodeFilter.
    ///
    /// # Arguments
    ///
    /// * `filter` - The filter criteria
    ///
    /// # Returns
    ///
    /// Vector of matching nodes
    ///
    /// # Examples
    ///
    /// ```no_run
    /// # use nodespace_core::services::NodeService;
    /// # use nodespace_core::db::SurrealStore;
    /// # use nodespace_core::models::NodeFilter;
    /// # use std::path::PathBuf;
    /// # #[tokio::main]
    /// # async fn main() -> Result<(), Box<dyn std::error::Error>> {
    /// # let db = SurrealStore::new(PathBuf::from("./test.db")).await?;
    /// # let service = NodeService::new(std::sync::Arc::new(db))?;
    /// let filter = NodeFilter::new()
    ///     .with_node_type("task".to_string())
    ///     .with_limit(10);
    /// let nodes = service.query_nodes(filter).await?;
    /// # Ok(())
    /// # }
    /// ```
    pub async fn query_nodes(&self, filter: NodeFilter) -> Result<Vec<Node>, NodeServiceError> {
        // Note: order_by is intentionally handled in-memory after query
        // Complex sorting with sibling chains requires post-query processing
        if filter.order_by.is_some() {
            tracing::debug!(
                "query_nodes: order_by handled via in-memory sorting after database query"
            );
        }

        // Convert NodeFilter to NodeQuery
        let query = crate::models::NodeQuery {
            id: None,
            node_type: filter.node_type,
            content_contains: None,
            mentioned_by: None,
            limit: filter.limit,
        };

        let nodes = self
            .store
            .query_nodes(query)
            .await
            .map_err(|e| NodeServiceError::query_failed(e.to_string()))?;

        // Apply migrations
        let mut migrated_nodes = Vec::new();
        for mut node in nodes {
            self.backfill_schema_version(&mut node).await?;
            self.apply_lazy_migration(&mut node).await?;
            migrated_nodes.push(node);
        }

        Ok(migrated_nodes)
    }

    /// Query nodes with simple query parameters
    ///
    /// This is a simpler alternative to `query_nodes` for common query patterns.
    /// Supports queries by ID, mentioned_by, content_contains, and node_type.
    ///
    /// # Arguments
    ///
    /// * `query` - Query parameters (see NodeQuery for details)
    ///
    /// # Returns
    ///
    /// * `Ok(Vec<Node>)` - List of matching nodes
    /// * `Err(NodeServiceError)` - If database operation fails
    ///
    /// # Examples
    ///
    /// ```no_run
    /// # use nodespace_core::models::NodeQuery;
    /// # use nodespace_core::services::NodeService;
    /// # use nodespace_core::db::SurrealStore;
    /// # use std::path::PathBuf;
    /// # #[tokio::main]
    /// # async fn main() -> Result<(), Box<dyn std::error::Error>> {
    /// # let db = SurrealStore::new(PathBuf::from("./test.db")).await?;
    /// # let service = NodeService::new(std::sync::Arc::new(db))?;
    /// // Query by ID
    /// let query = NodeQuery::by_id("node-123".to_string());
    /// let nodes = service.query_nodes_simple(query).await?;
    ///
    /// // Query nodes that mention another node
    /// let query = NodeQuery::mentioned_by("target-node".to_string());
    /// let nodes = service.query_nodes_simple(query).await?;
    ///
    /// // Full-text search
    /// let query = NodeQuery::content_contains("search term".to_string()).with_limit(10);
    /// let nodes = service.query_nodes_simple(query).await?;
    /// # Ok(())
    /// # }
    /// ```
    ///
    /// # Query Priority Order
    ///
    /// Queries are evaluated in the following priority order:
    /// 1. `id` - Direct node lookup (exact match)
    /// 2. `mentioned_by` - Nodes that reference the specified node
    /// 3. `content_contains` + optional `node_type` - Full-text content search
    /// 4. `node_type` - Filter by node type
    /// 5. Empty query - Returns empty vec (safer than returning all nodes)
    ///
    /// # Note on Empty Queries
    ///
    /// Queries with no parameters (all fields `None`) will return an empty vector.
    /// This is intentional to prevent accidentally fetching all nodes from the database.
    /// Helper function to generate container/task filter SQL clause
    ///
    /// Returns a SQL WHERE clause fragment that filters to only include:
    /// - Task nodes (node_type = 'task')
    /// - Root nodes (root_id IS NULL)
    ///
    /// # Arguments
    /// * `enabled` - Whether to apply the filter
    /// * `table_alias` - Optional table alias (e.g., Some("n") for "n.node_type")
    ///
    /// # Safety
    /// This function only generates hardcoded SQL fragments - no user input is interpolated.
    /// The filter is applied via string concatenation (not parameterized) because it's
    /// structural SQL (column names and operators), not user data.
    #[allow(dead_code)]
    fn build_container_task_filter(enabled: bool, table_alias: Option<&str>) -> String {
        if !enabled {
            return String::new();
        }

        let prefix = table_alias.map(|a| format!("{}.", a)).unwrap_or_default();
        format!(
            " AND ({}node_type = 'task' OR ({}root_id IS NULL AND {}node_type NOT IN ('date', 'schema')))",
            prefix, prefix, prefix
        )
    }

    pub async fn query_nodes_simple(
        &self,
        query: crate::models::NodeQuery,
    ) -> Result<Vec<Node>, NodeServiceError> {
        // Direct delegation to store.query_nodes for simple queries
        // Complex filtering handled by SurrealDB query engine
        tracing::debug!("query_nodes_simple: Delegating to store.query_nodes");

        // Priority 1: Query by ID (exact match)
        if let Some(ref id) = query.id {
            if let Some(node) = self.get_node(id).await? {
                return Ok(vec![node]);
            } else {
                return Ok(vec![]);
            }
        }

        // Priority 2+: Delegate to store.query_nodes
        // Complex query features (mentioned_by, content_contains, filters) delegated to store
        let nodes = self
            .store
            .query_nodes(query)
            .await
            .map_err(|e| NodeServiceError::query_failed(e.to_string()))?;

        // Apply migrations to results
        let mut migrated_nodes = Vec::new();
        for mut node in nodes {
            self.backfill_schema_version(&mut node).await?;
            self.apply_lazy_migration(&mut node).await?;
            migrated_nodes.push(node);
        }

        Ok(migrated_nodes)
    }

    // Helper methods

    /// Check if a node exists
    async fn node_exists(&self, id: &str) -> Result<bool, NodeServiceError> {
        let node = self.store.get_node(id).await.map_err(|e| {
            NodeServiceError::query_failed(format!("Failed to check node existence: {}", e))
        })?;
        Ok(node.is_some())
    }

    /// Check if potential_descendant is a descendant of node_id
    /// This prevents circular references when moving nodes
    async fn is_descendant(
        &self,
        node_id: &str,
        potential_descendant: &str,
    ) -> Result<bool, NodeServiceError> {
        // Walk up from potential_descendant to see if we reach node_id
        let mut current_id = potential_descendant.to_string();

        for _ in 0..1000 {
            // Prevent infinite loops
            if current_id == node_id {
                return Ok(true); // Found node_id, so potential_descendant IS a descendant
            }

            // Walk up via parent edge
            if let Ok(Some(parent)) = self.get_parent(&current_id).await {
                current_id = parent.id;
            } else {
                break; // Reached root or node not found
            }
        }

        Ok(false)
    }

    /// Bulk create multiple nodes in a transaction
    ///
    /// Creates multiple nodes atomically. If any node fails validation or insertion,
    /// the entire transaction is rolled back.
    ///
    /// # Arguments
    ///
    /// * `nodes` - Vector of nodes to create
    ///
    /// # Returns
    ///
    /// Vector of created node IDs in the same order as input
    ///
    /// # Errors
    ///
    /// Returns error if any node fails validation or insertion fails
    ///
    /// # Examples
    ///
    /// ```no_run
    /// # use nodespace_core::services::NodeService;
    /// # use nodespace_core::db::SurrealStore;
    /// # use nodespace_core::models::Node;
    /// # use std::path::PathBuf;
    /// # use serde_json::json;
    /// # #[tokio::main]
    /// # async fn main() -> Result<(), Box<dyn std::error::Error>> {
    /// # let db = SurrealStore::new(PathBuf::from("./test.db")).await?;
    /// # let service = NodeService::new(std::sync::Arc::new(db))?;
    /// let nodes = vec![
    ///     Node::new("text".to_string(), "Note 1".to_string(), json!({})),
    ///     Node::new("text".to_string(), "Note 2".to_string(), json!({})),
    /// ];
    /// let ids = service.bulk_create(nodes).await?;
    /// # Ok(())
    /// # }
    /// ```
    pub async fn bulk_create(&self, nodes: Vec<Node>) -> Result<Vec<String>, NodeServiceError> {
        if nodes.is_empty() {
            return Ok(Vec::new());
        }

        // Validate all nodes first (two-step validation)
        for node in &nodes {
            // Step 1: Core behavior validation
            self.behaviors.validate_node(node)?;

            // Step 2: Schema validation
            if node.node_type != "schema" {
                self.validate_node_against_schema(node).await?;
            }
        }

        // Call store trait to execute batch insert in transaction
        let created_nodes = self
            .store
            .batch_create_nodes(nodes)
            .await
            .map_err(|e| NodeServiceError::query_failed(e.to_string()))?;

        // Extract IDs for return (maintaining backward compatibility)
        Ok(created_nodes.into_iter().map(|n| n.id).collect())
    }

    /// Bulk update multiple nodes in a transaction
    ///
    /// Updates multiple nodes atomically using a map of node IDs to NodeUpdate structs.
    ///
    /// # Arguments
    ///
    /// * `updates` - Vector of (node_id, NodeUpdate) tuples
    ///
    /// # Errors
    ///
    /// Returns error if any update fails. Transaction is rolled back on failure.
    ///
    /// # Examples
    ///
    /// ```no_run
    /// # use nodespace_core::services::NodeService;
    /// # use nodespace_core::db::SurrealStore;
    /// # use nodespace_core::models::NodeUpdate;
    /// # use std::path::PathBuf;
    /// # #[tokio::main]
    /// # async fn main() -> Result<(), Box<dyn std::error::Error>> {
    /// # let db = SurrealStore::new(PathBuf::from("./test.db")).await?;
    /// # let service = NodeService::new(std::sync::Arc::new(db))?;
    /// let updates = vec![
    ///     ("node-1".to_string(), NodeUpdate::new().with_content("Updated 1".to_string())),
    ///     ("node-2".to_string(), NodeUpdate::new().with_content("Updated 2".to_string())),
    /// ];
    /// service.bulk_update(updates).await?;
    /// # Ok(())
    /// # }
    /// ```
    pub async fn bulk_update(
        &self,
        updates: Vec<(String, NodeUpdate)>,
    ) -> Result<(), NodeServiceError> {
        if updates.is_empty() {
            return Ok(());
        }

        // Step 1: Validate all nodes BEFORE performing atomic update
        // This ensures we fail fast before any database changes
        for (id, update) in &updates {
            // Fetch existing node
            let existing = self
                .get_node(id)
                .await?
                .ok_or_else(|| NodeServiceError::node_not_found(id))?;

            let mut updated = existing.clone();

            // Apply partial updates to build validation candidate
            if let Some(node_type) = &update.node_type {
                updated.node_type = node_type.clone();
            }

            if let Some(content) = &update.content {
                updated.content = content.clone();
            }

            // NOTE: Sibling ordering is now handled via has_child edge order field.
            // Bulk updates don't support sibling reordering - use move_node instead.

            if let Some(properties) = &update.properties {
                updated.properties = properties.clone();
            }

            if let Some(embedding_vector) = &update.embedding_vector {
                updated.embedding_vector = embedding_vector.clone();
            }

            // Validate behavior (PROTECTED rules)
            self.behaviors.validate_node(&updated).map_err(|e| {
                NodeServiceError::bulk_operation_failed(format!(
                    "Failed to validate node {}: {}",
                    id, e
                ))
            })?;

            // Validate schema (USER-EXTENSIBLE rules)
            if updated.node_type != "schema" {
                self.validate_node_against_schema(&updated)
                    .await
                    .map_err(|e| {
                        NodeServiceError::bulk_operation_failed(format!(
                            "Failed schema validation for node {}: {}",
                            id, e
                        ))
                    })?;
            }
        }

        // Step 2: All validations passed - perform atomic bulk update
        self.store.bulk_update(updates).await.map_err(|e| {
            NodeServiceError::bulk_operation_failed(format!(
                "Failed to execute bulk update transaction: {}",
                e
            ))
        })?;

        Ok(())
    }

    /// Bulk delete multiple nodes in a transaction
    ///
    /// Deletes multiple nodes atomically. If any deletion fails, the entire
    /// transaction is rolled back.
    ///
    /// # Arguments
    ///
    /// * `ids` - Vector of node IDs to delete
    ///
    /// # Errors
    ///
    /// Returns error if any deletion fails
    ///
    /// # Examples
    ///
    /// ```no_run
    /// # use nodespace_core::services::NodeService;
    /// # use nodespace_core::db::SurrealStore;
    /// # use std::path::PathBuf;
    /// # #[tokio::main]
    /// # async fn main() -> Result<(), Box<dyn std::error::Error>> {
    /// # let db = SurrealStore::new(PathBuf::from("./test.db")).await?;
    /// # let service = NodeService::new(std::sync::Arc::new(db))?;
    /// let ids = vec!["node-1".to_string(), "node-2".to_string()];
    /// service.bulk_delete(ids).await?;
    /// # Ok(())
    /// # }
    /// ```
    pub async fn bulk_delete(&self, ids: Vec<String>) -> Result<(), NodeServiceError> {
        if ids.is_empty() {
            return Ok(());
        }

        // Delete nodes one by one using SurrealStore
        // SurrealDB handles atomicity within each delete operation
        for id in &ids {
            self.store.delete_node(id).await.map_err(|e| {
                NodeServiceError::bulk_operation_failed(format!(
                    "Failed to delete node {}: {}",
                    id, e
                ))
            })?;
        }

        Ok(())
    }

    /// Upsert a node with automatic parent creation - single transaction
    ///
    /// Creates parent node if it doesn't exist, then upserts the child node.
    /// All operations happen in a single transaction to prevent database locking.
    ///
    /// # Arguments
    /// * `node_id` - ID of the node to upsert
    /// * `content` - Node content
    /// * `node_type` - Type of node (text, task, date)
    /// * `parent_id` - Parent node ID (will be created as date node if missing)
    ///
    /// # Returns
    /// * `Ok(())` - Operation successful
    /// * `Err(NodeServiceError)` - If transaction fails
    pub async fn upsert_node_with_parent(
        &self,
        node_id: &str,
        content: &str,
        node_type: &str,
        parent_id: &str,
        _root_id: &str, // Deprecated: hierarchy now managed via edges
        insert_after_node_id: Option<&str>,
    ) -> Result<(), NodeServiceError> {
        // Ensure parent exists (create if missing)
        if self
            .store
            .get_node(parent_id)
            .await
            .map_err(|e| {
                NodeServiceError::query_failed(format!("Failed to check parent existence: {}", e))
            })?
            .is_none()
        {
            // Create parent as date node
            let parent_node = Node::new(
                "date".to_string(),
                parent_id.to_string(),
                serde_json::json!({}),
            );
            self.store.create_node(parent_node).await.map_err(|e| {
                NodeServiceError::query_failed(format!("Failed to create parent node: {}", e))
            })?;
        }

        // Upsert the node (update if exists, create if not)
        if let Some(existing) = self.store.get_node(node_id).await.map_err(|e| {
            NodeServiceError::query_failed(format!("Failed to check node existence: {}", e))
        })? {
            // Update existing node
            let update = NodeUpdate {
                content: Some(content.to_string()),
                // NOTE: Sibling ordering now handled via has_child edge order field
                ..Default::default()
            };
            self.store
                .update_node(&existing.id, update)
                .await
                .map_err(|e| {
                    NodeServiceError::query_failed(format!("Failed to update node: {}", e))
                })?;
            // Update parent relationship via edge (handles sibling ordering)
            self.store
                .move_node(node_id, Some(parent_id), insert_after_node_id)
                .await
                .map_err(|e| {
                    NodeServiceError::query_failed(format!("Failed to update parent: {}", e))
                })?;
        } else {
            // Create new node
            let node = Node {
                id: node_id.to_string(),
                node_type: node_type.to_string(),
                content: content.to_string(),
                version: 1,
                properties: serde_json::json!({}),
                mentions: vec![],
                mentioned_by: vec![],
                created_at: chrono::Utc::now(),
                modified_at: chrono::Utc::now(),
                embedding_vector: None,
            };
            self.store.create_node(node).await.map_err(|e| {
                NodeServiceError::query_failed(format!("Failed to create node: {}", e))
            })?;
            // Create parent relationship via edge (handles sibling ordering)
            self.store
                .move_node(node_id, Some(parent_id), insert_after_node_id)
                .await
                .map_err(|e| {
                    NodeServiceError::query_failed(format!("Failed to set parent: {}", e))
                })?;
        }

        Ok(())
    }

    // Helper methods

    /// Populate mentions fields from node_mentions table
    ///
    /// Queries the node_mentions table to populate both outgoing mentions
    /// and incoming mentioned_by references for a node.
    ///
    /// # Arguments
    ///
    /// * `node` - Mutable reference to node to populate
    async fn populate_mentions(&self, node: &mut Node) -> Result<(), NodeServiceError> {
        // Query outgoing mentions (nodes that THIS node references)
        let mentions = self
            .store
            .get_outgoing_mentions(&node.id)
            .await
            .map_err(|e| {
                NodeServiceError::query_failed(format!("Failed to get outgoing mentions: {}", e))
            })?;
        node.mentions = mentions;

        // Query incoming mentions (nodes that reference THIS node)
        let mentioned_by = self
            .store
            .get_incoming_mentions(&node.id)
            .await
            .map_err(|e| {
                NodeServiceError::query_failed(format!("Failed to get incoming mentions: {}", e))
            })?;
        node.mentioned_by = mentioned_by;

        Ok(())
    }

    /// Add a mention from one node to another
    ///
    /// Creates a mention relationship in the node_mentions table.
    ///
    /// # Arguments
    ///
    /// * `source_id` - ID of the node that is mentioning
    /// * `target_id` - ID of the node being mentioned
    ///
    /// # Examples
    ///
    /// ```no_run
    /// # use nodespace_core::services::NodeService;
    /// # use nodespace_core::db::SurrealStore;
    /// # use std::path::PathBuf;
    /// # #[tokio::main]
    /// # async fn main() -> Result<(), Box<dyn std::error::Error>> {
    /// # let db = SurrealStore::new(PathBuf::from("./test.db")).await?;
    /// # let service = NodeService::new(std::sync::Arc::new(db))?;
    /// service.add_mention("node-123", "node-456").await?;
    /// # Ok(())
    /// # }
    /// ```
    pub async fn add_mention(
        &self,
        source_id: &str,
        target_id: &str,
    ) -> Result<(), NodeServiceError> {
        // Prevent direct self-references
        if source_id == target_id {
            return Err(NodeServiceError::ValidationFailed(
                crate::models::ValidationError::InvalidParent(
                    "Cannot create self-referencing mention".to_string(),
                ),
            ));
        }

        // Verify both nodes exist
        if !self.node_exists(source_id).await? {
            return Err(NodeServiceError::node_not_found(source_id));
        }
        if !self.node_exists(target_id).await? {
            return Err(NodeServiceError::node_not_found(target_id));
        }

        // Prevent root-level self-references (child mentioning its own parent)
        if let Ok(Some(parent)) = self.get_parent(source_id).await {
            if parent.id == target_id {
                return Err(NodeServiceError::ValidationFailed(
                    crate::models::ValidationError::InvalidParent(
                        "Cannot mention own parent (root-level self-reference)".to_string(),
                    ),
                ));
            }
        }

        self.store
            .create_mention(source_id, target_id, source_id)
            .await
            .map_err(|e| {
                NodeServiceError::query_failed(format!("Failed to insert mention: {}", e))
            })?;

        Ok(())
    }

    /// Remove a mention from one node to another
    ///
    /// Deletes a mention relationship from the node_mentions table.
    ///
    /// # Arguments
    ///
    /// * `source_id` - ID of the node that is mentioning
    /// * `target_id` - ID of the node being mentioned
    ///
    /// # Examples
    ///
    /// ```no_run
    /// # use nodespace_core::services::NodeService;
    /// # use nodespace_core::db::SurrealStore;
    /// # use std::path::PathBuf;
    /// # #[tokio::main]
    /// # async fn main() -> Result<(), Box<dyn std::error::Error>> {
    /// # let db = SurrealStore::new(PathBuf::from("./test.db")).await?;
    /// # let service = NodeService::new(std::sync::Arc::new(db))?;
    /// service.remove_mention("node-123", "node-456").await?;
    /// # Ok(())
    /// # }
    /// ```
    pub async fn remove_mention(
        &self,
        source_id: &str,
        target_id: &str,
    ) -> Result<(), NodeServiceError> {
        self.store
            .delete_mention(source_id, target_id)
            .await
            .map_err(|e| {
                NodeServiceError::query_failed(format!("Failed to delete mention: {}", e))
            })?;

        Ok(())
    }

    /// Get all nodes that a specific node mentions (outgoing references)
    ///
    /// # Arguments
    ///
    /// * `node_id` - The node ID to get mentions for
    ///
    /// # Returns
    ///
    /// Vector of node IDs that this node mentions
    ///
    /// # Examples
    ///
    /// ```no_run
    /// # use nodespace_core::services::NodeService;
    /// # use nodespace_core::db::SurrealStore;
    /// # use std::path::PathBuf;
    /// # #[tokio::main]
    /// # async fn main() -> Result<(), Box<dyn std::error::Error>> {
    /// # let db = SurrealStore::new(PathBuf::from("./test.db")).await?;
    /// # let service = NodeService::new(std::sync::Arc::new(db))?;
    /// let mentions = service.get_mentions("node-123").await?;
    /// # Ok(())
    /// # }
    /// ```
    pub async fn get_mentions(&self, node_id: &str) -> Result<Vec<String>, NodeServiceError> {
        self.store
            .get_outgoing_mentions(node_id)
            .await
            .map_err(|e| NodeServiceError::query_failed(e.to_string()))
    }

    /// Get all nodes that mention a specific node (incoming references/backlinks)
    ///
    /// # Arguments
    ///
    /// * `node_id` - The node ID to get backlinks for
    ///
    /// # Returns
    ///
    /// Vector of node IDs that mention this node
    ///
    /// # Examples
    ///
    /// ```no_run
    /// # use nodespace_core::services::NodeService;
    /// # use nodespace_core::db::SurrealStore;
    /// # use std::path::PathBuf;
    /// # #[tokio::main]
    /// # async fn main() -> Result<(), Box<dyn std::error::Error>> {
    /// # let db = SurrealStore::new(PathBuf::from("./test.db")).await?;
    /// # let service = NodeService::new(std::sync::Arc::new(db))?;
    /// let backlinks = service.get_mentioned_by("node-456").await?;
    /// # Ok(())
    /// # }
    /// ```
    pub async fn get_mentioned_by(&self, node_id: &str) -> Result<Vec<String>, NodeServiceError> {
        self.store
            .get_incoming_mentions(node_id)
            .await
            .map_err(|e| NodeServiceError::query_failed(e.to_string()))
    }

    /// Get root nodes of nodes that mention the target node (backlinks at root level).
    ///
    /// This resolves incoming mentions to their root nodes and deduplicates.
    ///
    /// # Root Resolution Logic
    /// - For task and ai-chat nodes: Uses the node's own ID (they are their own roots)
    /// - For other nodes: Uses their root_id (or the node ID itself if it's a root)
    ///
    /// # Example
    /// ```no_run
    /// # use nodespace_core::services::node_service::NodeService;
    /// # use nodespace_core::db::SurrealStore;
    /// # use std::path::PathBuf;
    /// # #[tokio::main]
    /// # async fn main() -> Result<(), Box<dyn std::error::Error>> {
    /// # let db = SurrealStore::new(PathBuf::from("./test.db")).await?;
    /// # let service = NodeService::new(std::sync::Arc::new(db))?;
    /// // If nodes A and B (both children of Container X) mention target node,
    /// // returns ['container-x-id'] (deduplicated)
    /// let containers = service.get_mentioning_containers("target-node-id").await?;
    /// # Ok(())
    /// # }
    /// ```
    pub async fn get_mentioning_containers(
        &self,
        node_id: &str,
    ) -> Result<Vec<String>, NodeServiceError> {
        let nodes = self
            .store
            .get_mentioning_containers(node_id)
            .await
            .map_err(|e| NodeServiceError::query_failed(e.to_string()))?;

        // Extract node IDs from the nodes
        Ok(nodes.into_iter().map(|n| n.id).collect())
    }
}

#[cfg(test)]
mod tests {
    use super::*;
    use crate::db::SurrealStore;
    use serde_json::json;
    use tempfile::TempDir;

    async fn create_test_service() -> (NodeService, TempDir) {
        let temp_dir = TempDir::new().unwrap();
        let db_path = temp_dir.path().join("test.db");

        let store = Arc::new(SurrealStore::new(db_path).await.unwrap());
        let service = NodeService::new(store).unwrap();
        (service, temp_dir)
    }

    #[tokio::test]
    async fn test_create_text_node() {
        let (service, _temp) = create_test_service().await;

        let node = Node::new("text".to_string(), "Hello World".to_string(), json!({}));

        let id = service.create_node(node.clone()).await.unwrap();
        assert_eq!(id, node.id);

        let retrieved = service.get_node(&id).await.unwrap().unwrap();
        assert_eq!(retrieved.content, "Hello World");
        assert_eq!(retrieved.node_type, "text");
    }

    #[tokio::test]
    async fn test_create_task_node() {
        let (service, _temp) = create_test_service().await;

        let node = Node::new(
            "task".to_string(),
            "Implement NodeService".to_string(),
            json!({"status": "IN_PROGRESS", "priority": "HIGH"}),
        );

        let id = service.create_node(node).await.unwrap();
        let retrieved = service.get_node(&id).await.unwrap().unwrap();

        assert_eq!(retrieved.node_type, "task");
        assert_eq!(retrieved.properties["status"], "IN_PROGRESS");
        assert_eq!(retrieved.properties["priority"], "HIGH");
    }

    #[tokio::test]
    async fn test_create_date_node() {
        let (service, _temp) = create_test_service().await;

        let node = Node::new_with_id(
            "2025-01-03".to_string(),
            "text".to_string(),
            "2025-01-03".to_string(),
            json!({}),
        );

        let id = service.create_node(node).await.unwrap();
        assert_eq!(id, "2025-01-03");

        let retrieved = service.get_node(&id).await.unwrap().unwrap();
        assert_eq!(retrieved.node_type, "date");
        assert_eq!(retrieved.id, "2025-01-03");
    }

    #[tokio::test]
    async fn test_get_virtual_date_node_as_parent() {
        let (service, _temp) = create_test_service().await;

        // Verify the date node is returned as virtual (not persisted yet)
        let date_before = service.get_node("2025-10-13").await.unwrap().unwrap();
        assert_eq!(date_before.node_type, "date");
        assert_eq!(date_before.content, "2025-10-13"); // Virtual dates have correct content

        // Verify it's NOT persisted in database yet
        let filter = NodeFilter::new()
            .with_node_type("date".to_string())
            .with_ids(vec!["2025-10-13".to_string()]);
        let results = service.query_nodes(filter).await.unwrap();
        assert_eq!(results.len(), 0); // Not persisted yet - virtual only

        // For actual persistence when children are added, use NodeOperations
        // (NodeService is low-level, NodeOperations handles business logic like auto-creating dates)
    }

    #[tokio::test]
    async fn test_get_virtual_date_node() {
        let (service, _temp) = create_test_service().await;

        // Get a date node that doesn't exist in database
        // Should return virtual date node with correct properties
        let node = service.get_node("2025-10-13").await.unwrap();
        assert!(node.is_some());

        let date_node = node.unwrap();
        assert_eq!(date_node.id, "2025-10-13");
        assert_eq!(date_node.node_type, "date");
        assert_eq!(date_node.content, "2025-10-13"); // Content MUST match ID for validation
                                                     // Note: Sibling ordering is now on has_child edge order field, not node.before_sibling_id
    }

    #[tokio::test]
    async fn test_get_virtual_date_node_not_persisted() {
        let (service, _temp) = create_test_service().await;

        // Get virtual date node
        let _virtual_node = service.get_node("2025-10-13").await.unwrap().unwrap();

        // Verify it's NOT in the database (virtual only)
        // Try to query it by filtering for date nodes specifically
        let filter = NodeFilter::new()
            .with_node_type("date".to_string())
            .with_ids(vec!["2025-10-13".to_string()]);
        let results = service.query_nodes(filter).await.unwrap();
        assert_eq!(results.len(), 0); // Not persisted yet - virtual only
    }

    #[tokio::test]
    async fn test_virtual_date_persists_when_child_created() {
        let (service, _temp) = create_test_service().await;

        // This test demonstrates that NodeOperations (not NodeService directly)
        // handles auto-persistence of date nodes when children are created.
        // NodeService is low-level storage, NodeOperations has business logic.

        // Verify virtual date exists
        let virtual_date = service.get_node("2025-10-13").await.unwrap().unwrap();
        assert_eq!(virtual_date.content, "2025-10-13");

        // Auto-persistence happens in NodeOperations.create_node, not NodeService
        // (see operations module tests for that behavior)
    }

    #[tokio::test]
    async fn test_get_node_returns_none_for_invalid_date() {
        let (service, _temp) = create_test_service().await;

        // Invalid date formats should return None
        let invalid1 = service.get_node("not-a-date").await.unwrap();
        assert!(invalid1.is_none());

        // Invalid dates (wrong format) should return None
        let invalid2 = service.get_node("25-10-13").await.unwrap(); // Wrong format
        assert!(invalid2.is_none());

        // Semantically invalid dates should return None
        let invalid3 = service.get_node("2025-13-45").await.unwrap(); // Invalid month/day
        assert!(invalid3.is_none());
    }

    #[tokio::test]
    async fn test_persisted_date_takes_precedence_over_virtual() {
        let (service, _temp) = create_test_service().await;

        // Create and persist a date node
        let date_node = Node::new_with_id(
            "2025-10-13".to_string(),
            "date".to_string(),
            "2025-10-13".to_string(),
            json!({"custom": "property"}),
        );

        service.create_node(date_node).await.unwrap();

        // Get the node - should return persisted version with custom property
        let retrieved = service.get_node("2025-10-13").await.unwrap().unwrap();
        assert_eq!(retrieved.properties["custom"], "property");
    }

    #[tokio::test]
    async fn test_update_node() {
        let (service, _temp) = create_test_service().await;

        let node = Node::new("text".to_string(), "Original".to_string(), json!({}));

        let id = service.create_node(node).await.unwrap();

        let update = NodeUpdate::new().with_content("Updated".to_string());
        service.update_node(&id, update).await.unwrap();

        let retrieved = service.get_node(&id).await.unwrap().unwrap();
        assert_eq!(retrieved.content, "Updated");
    }

    #[tokio::test]
    async fn test_delete_node() {
        let (service, _temp) = create_test_service().await;

        let node = Node::new("text".to_string(), "To be deleted".to_string(), json!({}));

        let id = service.create_node(node).await.unwrap();
        service.delete_node(&id).await.unwrap();

        let retrieved = service.get_node(&id).await.unwrap();
        assert!(retrieved.is_none());
    }

    #[tokio::test]
    async fn test_query_nodes_by_type() {
        let (service, _temp) = create_test_service().await;

        service
            .create_node(Node::new(
                "text".to_string(),
                "Text 1".to_string(),
                json!({}),
            ))
            .await
            .unwrap();
        service
            .create_node(Node::new(
                "task".to_string(),
                "Task 1".to_string(),
                json!({"status": "OPEN"}),
            ))
            .await
            .unwrap();
        service
            .create_node(Node::new(
                "text".to_string(),
                "Text 2".to_string(),
                json!({}),
            ))
            .await
            .unwrap();

        let filter = NodeFilter::new().with_node_type("text".to_string());
        let results = service.query_nodes(filter).await.unwrap();

        assert_eq!(results.len(), 2);
        assert!(results.iter().all(|n| n.node_type == "text"));
    }

    #[tokio::test]
    async fn test_bulk_create() {
        let (service, _temp) = create_test_service().await;

        let nodes = vec![
            Node::new("text".to_string(), "Bulk 1".to_string(), json!({})),
            Node::new("text".to_string(), "Bulk 2".to_string(), json!({})),
            Node::new(
                "task".to_string(),
                "Bulk Task".to_string(),
                json!({"status": "OPEN"}),
            ),
        ];

        let ids = service.bulk_create(nodes.clone()).await.unwrap();
        assert_eq!(ids.len(), 3);

        for (i, id) in ids.iter().enumerate() {
            let node = service.get_node(id).await.unwrap().unwrap();
            assert_eq!(node.content, nodes[i].content);
        }
    }

    #[tokio::test]
    async fn test_bulk_update() {
        let (service, _temp) = create_test_service().await;

        let node1 = Node::new("text".to_string(), "Original 1".to_string(), json!({}));
        let node2 = Node::new("text".to_string(), "Original 2".to_string(), json!({}));

        let id1 = service.create_node(node1).await.unwrap();
        let id2 = service.create_node(node2).await.unwrap();

        let updates = vec![
            (
                id1.clone(),
                NodeUpdate::new().with_content("Updated 1".to_string()),
            ),
            (
                id2.clone(),
                NodeUpdate::new().with_content("Updated 2".to_string()),
            ),
        ];

        service.bulk_update(updates).await.unwrap();

        let updated1 = service.get_node(&id1).await.unwrap().unwrap();
        let updated2 = service.get_node(&id2).await.unwrap().unwrap();

        assert_eq!(updated1.content, "Updated 1");
        assert_eq!(updated2.content, "Updated 2");
    }

    #[tokio::test]
    async fn test_bulk_delete() {
        let (service, _temp) = create_test_service().await;

        let node1 = Node::new("text".to_string(), "Delete 1".to_string(), json!({}));
        let node2 = Node::new("text".to_string(), "Delete 2".to_string(), json!({}));

        let id1 = service.create_node(node1).await.unwrap();
        let id2 = service.create_node(node2).await.unwrap();

        service
            .bulk_delete(vec![id1.clone(), id2.clone()])
            .await
            .unwrap();

        assert!(service.get_node(&id1).await.unwrap().is_none());
        assert!(service.get_node(&id2).await.unwrap().is_none());
    }

    #[tokio::test]
    async fn test_reorder_siblings() {
        let (service, _temp) = create_test_service().await;

        // Create parent node
        let parent = Node::new("text".to_string(), "Parent".to_string(), json!({}));
        let parent_id = service.create_node(parent).await.unwrap();

        // Create two children under the parent
        // Note: move_node without sibling inserts at BEGINNING, so child2 will be first
        let child1 = Node::new("text".to_string(), "Child 1".to_string(), json!({}));
        let child1_id = service.create_node(child1).await.unwrap();
        service
            .move_node(&child1_id, Some(&parent_id))
            .await
            .unwrap();

        let child2 = Node::new("text".to_string(), "Child 2".to_string(), json!({}));
        let child2_id = service.create_node(child2).await.unwrap();
        service
            .move_node(&child2_id, Some(&parent_id))
            .await
            .unwrap();

        // Get initial order - child2 should be FIRST (inserted at beginning)
        let children_before = service.get_children(&parent_id).await.unwrap();
        assert_eq!(children_before.len(), 2);
        assert_eq!(
            children_before[0].id, child2_id,
            "Child2 should be first (inserted at beginning)"
        );
        assert_eq!(children_before[1].id, child1_id, "Child1 should be second");

        // Reorder child1 to be before child2 (making child1 first)
        // Using insert_after=None means insert at beginning
        service.reorder_child(&child1_id, None).await.unwrap();

        // Verify new order - child1 should now be first
        let children_after = service.get_children(&parent_id).await.unwrap();
        assert_eq!(children_after.len(), 2);
        assert_eq!(
            children_after[0].id, child1_id,
            "Child1 should be first after reorder"
        );
        assert_eq!(
            children_after[1].id, child2_id,
            "Child2 should be second after reorder"
        );
    }

    #[tokio::test]
    async fn test_transaction_rollback_on_error() {
        let (service, _temp) = create_test_service().await;

        // Create one valid node and one invalid node
        let valid_node = Node::new("text".to_string(), "Valid".to_string(), json!({}));
        // Issue #479: Blank content is now valid, so use invalid node type instead
        let invalid_node = Node::new("invalid-type".to_string(), "Content".to_string(), json!({}));

        let nodes = vec![valid_node.clone(), invalid_node];

        // Bulk create should fail (due to invalid node type)
        let result = service.bulk_create(nodes).await;
        assert!(result.is_err());

        // Verify that valid node was NOT created (transaction rolled back)
        let check = service.get_node(&valid_node.id).await.unwrap();
        assert!(check.is_none());
    }

    #[tokio::test]
    async fn test_add_mention() {
        let (service, _temp) = create_test_service().await;

        // Create two nodes
        let node1 = Node::new("text".to_string(), "Node 1".to_string(), json!({}));
        let node2 = Node::new("text".to_string(), "Node 2".to_string(), json!({}));

        let id1 = service.create_node(node1).await.unwrap();
        let id2 = service.create_node(node2).await.unwrap();

        // Add mention from node1 to node2
        service.add_mention(&id1, &id2).await.unwrap();

        // Verify mention was added
        let mentions = service.get_mentions(&id1).await.unwrap();
        assert_eq!(mentions.len(), 1);
        assert_eq!(mentions[0], id2);

        // Verify backlink
        let mentioned_by = service.get_mentioned_by(&id2).await.unwrap();
        assert_eq!(mentioned_by.len(), 1);
        assert_eq!(mentioned_by[0], id1);
    }

    #[tokio::test]
    async fn test_remove_mention() {
        let (service, _temp) = create_test_service().await;

        let node1 = Node::new("text".to_string(), "Node 1".to_string(), json!({}));
        let node2 = Node::new("text".to_string(), "Node 2".to_string(), json!({}));

        let id1 = service.create_node(node1).await.unwrap();
        let id2 = service.create_node(node2).await.unwrap();

        // Add and then remove mention
        service.add_mention(&id1, &id2).await.unwrap();
        service.remove_mention(&id1, &id2).await.unwrap();

        // Verify mention was removed
        let mentions = service.get_mentions(&id1).await.unwrap();
        assert_eq!(mentions.len(), 0);

        let mentioned_by = service.get_mentioned_by(&id2).await.unwrap();
        assert_eq!(mentioned_by.len(), 0);
    }

    #[tokio::test]
    async fn test_get_node_populates_mentions() {
        let (service, _temp) = create_test_service().await;

        let node1 = Node::new("text".to_string(), "Node 1".to_string(), json!({}));
        let node2 = Node::new("text".to_string(), "Node 2".to_string(), json!({}));
        let node3 = Node::new("text".to_string(), "Node 3".to_string(), json!({}));

        let id1 = service.create_node(node1).await.unwrap();
        let id2 = service.create_node(node2).await.unwrap();
        let id3 = service.create_node(node3).await.unwrap();

        // Node 1 mentions Node 2 and Node 3
        service.add_mention(&id1, &id2).await.unwrap();
        service.add_mention(&id1, &id3).await.unwrap();

        // Node 2 mentions Node 1
        service.add_mention(&id2, &id1).await.unwrap();

        // Fetch node 1 and verify mentions are populated
        let node = service.get_node(&id1).await.unwrap().unwrap();
        assert_eq!(node.mentions.len(), 2);
        assert!(node.mentions.contains(&id2));
        assert!(node.mentions.contains(&id3));
        assert_eq!(node.mentioned_by.len(), 1);
        assert!(node.mentioned_by.contains(&id2));
    }

    #[tokio::test]
    async fn test_query_mentioned_by() {
        let (service, _temp) = create_test_service().await;

        let node1 = Node::new("text".to_string(), "Node 1".to_string(), json!({}));
        let node2 = Node::new("text".to_string(), "Node 2".to_string(), json!({}));
        let node3 = Node::new("text".to_string(), "Node 3".to_string(), json!({}));

        let id1 = service.create_node(node1).await.unwrap();
        let id2 = service.create_node(node2).await.unwrap();
        let id3 = service.create_node(node3).await.unwrap();

        // Node 1 and Node 2 mention Node 3
        service.add_mention(&id1, &id3).await.unwrap();
        service.add_mention(&id2, &id3).await.unwrap();

        // Query for nodes that mention Node 3
        let query = crate::models::NodeQuery::mentioned_by(id3.clone());
        let nodes = service.query_nodes_simple(query).await.unwrap();

        assert_eq!(nodes.len(), 2);
        let node_ids: Vec<String> = nodes.iter().map(|n| n.id.clone()).collect();
        assert!(node_ids.contains(&id1));
        assert!(node_ids.contains(&id2));
    }

    #[tokio::test]
    async fn test_mention_duplicate_handling() {
        let (service, _temp) = create_test_service().await;

        let node1 = Node::new("text".to_string(), "Node 1".to_string(), json!({}));
        let node2 = Node::new("text".to_string(), "Node 2".to_string(), json!({}));

        let id1 = service.create_node(node1).await.unwrap();
        let id2 = service.create_node(node2).await.unwrap();

        // Add same mention twice - should not error (INSERT OR IGNORE)
        service.add_mention(&id1, &id2).await.unwrap();
        service.add_mention(&id1, &id2).await.unwrap();

        // Should still only have one mention
        let mentions = service.get_mentions(&id1).await.unwrap();
        assert_eq!(mentions.len(), 1);
    }

    #[tokio::test]
    async fn test_mention_nonexistent_node() {
        let (service, _temp) = create_test_service().await;

        let node1 = Node::new("text".to_string(), "Node 1".to_string(), json!({}));
        let id1 = service.create_node(node1).await.unwrap();

        // Try to mention a non-existent node
        let result = service.add_mention(&id1, "nonexistent").await;
        assert!(result.is_err());
        assert!(matches!(
            result.unwrap_err(),
            NodeServiceError::NodeNotFound { .. }
        ));
    }

    #[tokio::test]
    async fn test_bidirectional_mentions() {
        let (service, _temp) = create_test_service().await;

        let node1 = Node::new("text".to_string(), "Node 1".to_string(), json!({}));
        let node2 = Node::new("text".to_string(), "Node 2".to_string(), json!({}));

        let id1 = service.create_node(node1).await.unwrap();
        let id2 = service.create_node(node2).await.unwrap();

        // Create bidirectional mentions
        service.add_mention(&id1, &id2).await.unwrap();
        service.add_mention(&id2, &id1).await.unwrap();

        // Verify node 1
        let node1 = service.get_node(&id1).await.unwrap().unwrap();
        assert_eq!(node1.mentions.len(), 1);
        assert_eq!(node1.mentions[0], id2);
        assert_eq!(node1.mentioned_by.len(), 1);
        assert_eq!(node1.mentioned_by[0], id2);

        // Verify node 2
        let node2 = service.get_node(&id2).await.unwrap().unwrap();
        assert_eq!(node2.mentions.len(), 1);
        assert_eq!(node2.mentions[0], id1);
        assert_eq!(node2.mentioned_by.len(), 1);
        assert_eq!(node2.mentioned_by[0], id1);
    }

    #[tokio::test]
    async fn test_create_mention_persists_correctly() {
        let (service, _temp) = create_test_service().await;

        // Create two nodes
        let node1 = Node::new("text".to_string(), "Node 1".to_string(), json!({}));
        let node2 = Node::new("text".to_string(), "Node 2".to_string(), json!({}));

        let id1 = service.create_node(node1).await.unwrap();
        let id2 = service.create_node(node2).await.unwrap();

        // Create mention using the new create_mention() method
        service.create_mention(&id1, &id2).await.unwrap();

        // Verify the mention persists by checking the node_mentions table
        // We can verify this by getting the mentions for node1
        let mentions = service.get_mentions(&id1).await.unwrap();
        assert_eq!(mentions.len(), 1, "Node 1 should have exactly one mention");
        assert_eq!(mentions[0], id2, "Node 1 should mention Node 2");

        // Verify bidirectional relationship - check mentioned_by for node2
        let mentioned_by = service.get_mentioned_by(&id2).await.unwrap();
        assert_eq!(
            mentioned_by.len(),
            1,
            "Node 2 should be mentioned by exactly one node"
        );
        assert_eq!(mentioned_by[0], id1, "Node 2 should be mentioned by Node 1");

        // Verify idempotency - calling create_mention again should not error
        service.create_mention(&id1, &id2).await.unwrap();
        let mentions = service.get_mentions(&id1).await.unwrap();
        assert_eq!(
            mentions.len(),
            1,
            "Should still have only one mention (INSERT OR IGNORE)"
        );
    }

    #[tokio::test]
    async fn test_create_mention_validates_nodes_exist() {
        let (service, _temp) = create_test_service().await;

        // Create only one node
        let node1 = Node::new("text".to_string(), "Node 1".to_string(), json!({}));
        let id1 = service.create_node(node1).await.unwrap();

        // Try to create mention to non-existent node
        let result = service.create_mention(&id1, "nonexistent-id").await;
        assert!(
            result.is_err(),
            "Should error when mentioned node doesn't exist"
        );
        assert!(
            matches!(result.unwrap_err(), NodeServiceError::NodeNotFound { .. }),
            "Should return NodeNotFound error"
        );

        // Try to create mention from non-existent node
        let result = service.create_mention("nonexistent-id", &id1).await;
        assert!(
            result.is_err(),
            "Should error when mentioning node doesn't exist"
        );
        assert!(
            matches!(result.unwrap_err(), NodeServiceError::NodeNotFound { .. }),
            "Should return NodeNotFound error"
        );
    }

    /// Tests for include_containers_and_tasks filter functionality
    ///
    /// These tests verify the filter that restricts query results to only
    /// task nodes and container nodes (nodes with no parent), excluding
    /// regular text children and other non-referenceable content.
    ///
    /// # Test Organization
    ///
    /// - `basic_filter()` - Core filter behavior (includes/excludes correct nodes)
    /// - `content_contains_with_filter()` - Filter + full-text search integration
    /// - `mentioned_by_with_filter()` - Filter + mention query integration
    /// - `node_type_with_filter()` - Filter + type query interaction (edge case: tasks always included)
    /// - `default_behavior()` - Verifies filter defaults to false (no filtering)
    ///
    /// All tests use unique content markers (e.g., "UniqueBasicFilter") to prevent
    /// cross-test contamination and ensure proper test isolation.
    /// Tests for basic node query functionality
    ///
    /// Note: The include_containers_and_tasks filter was removed. These tests now
    /// verify that content search returns ALL matching nodes regardless of type.
    mod container_task_filter_tests {
        use super::*;

        #[tokio::test]
        async fn basic_filter() {
            let (service, _temp) = create_test_service().await;

            // Create a root node (no parent = root)
            let root = Node::new(
                "text".to_string(),
                "UniqueBasicFilter Root".to_string(),
                json!({}),
            );
            let root_id = service.create_node(root).await.unwrap();

            // Create a task node
            let task = Node::new_with_id(
                "task-1".to_string(),
                "task".to_string(),
                "UniqueBasicFilter Task".to_string(),
                json!({"status": "OPEN"}),
            );
            let task_id = service.create_node(task).await.unwrap();

            // Create a regular text child node
            let text_child = Node::new_with_id(
                "text-child-1".to_string(),
                "text".to_string(),
                "UniqueBasicFilter Text".to_string(),
                json!({}),
            );
            let text_child_id = service.create_node(text_child).await.unwrap();

            // Query using content match to isolate this test's nodes
            let query = crate::models::NodeQuery {
                content_contains: Some("UniqueBasicFilter".to_string()),
                ..Default::default()
            };
            let results = service.query_nodes_simple(query).await.unwrap();

            // All nodes matching the content filter should be returned
            assert_eq!(
                results.len(),
                3,
                "Should return all 3 nodes matching content filter"
            );

            let result_ids: Vec<&str> = results.iter().map(|n| n.id.as_str()).collect();
            assert!(
                result_ids.contains(&root_id.as_str()),
                "Should include root node"
            );
            assert!(
                result_ids.contains(&task_id.as_str()),
                "Should include task node"
            );
            assert!(
                result_ids.contains(&text_child_id.as_str()),
                "Should include text child node"
            );
        }

        #[tokio::test]
        async fn content_contains_with_filter() {
            let (service, _temp) = create_test_service().await;

            // Create root with "meeting" in content
            let root = Node::new(
                "text".to_string(),
                "Team meeting notes".to_string(),
                json!({}),
            );
            let root_id = service.create_node(root).await.unwrap();

            // Create task with "meeting" in content
            let task = Node::new_with_id(
                "task-meeting".to_string(),
                "task".to_string(),
                "Schedule meeting".to_string(),
                json!({"task": {"status": "OPEN"}}),
            );
            let task_id = service.create_node(task).await.unwrap();

            // Create text child with "meeting" in content
            let text_child = Node::new_with_id(
                "text-meeting".to_string(),
                "text".to_string(),
                "Meeting agenda item".to_string(),
                json!({}),
            );
            let text_child_id = service.create_node(text_child).await.unwrap();

            // Query for "meeting"
            let query = crate::models::NodeQuery {
                content_contains: Some("meeting".to_string()),
                ..Default::default()
            };
            let results = service.query_nodes_simple(query).await.unwrap();

            // All 3 nodes with "meeting" should be returned
            assert_eq!(
                results.len(),
                3,
                "Should return all nodes with 'meeting' in content"
            );

            let result_ids: Vec<&str> = results.iter().map(|n| n.id.as_str()).collect();
            assert!(result_ids.contains(&root_id.as_str()));
            assert!(result_ids.contains(&task_id.as_str()));
            assert!(result_ids.contains(&text_child_id.as_str()));
        }

        #[tokio::test]
        async fn mentioned_by_with_filter() {
            let (service, _temp) = create_test_service().await;

            // Create a target node to be mentioned
            let target = Node::new_with_id(
                "target-node".to_string(),
                "text".to_string(),
                "Target".to_string(),
                json!({}),
            );
            let target_id = service.create_node(target).await.unwrap();

            // Create root that mentions target
            let root = Node::new_with_id(
                "root-1".to_string(),
                "text".to_string(),
                "Root mentioning @target-node".to_string(),
                json!({}),
            );
            let root_id = service.create_node(root).await.unwrap();
            service.create_mention(&root_id, &target_id).await.unwrap();

            // Create task that mentions target
            let task = Node::new_with_id(
                "task-mentions".to_string(),
                "task".to_string(),
                "Task with @target-node reference".to_string(),
                json!({"task": {"status": "OPEN"}}),
            );
            let task_id = service.create_node(task).await.unwrap();
            service.create_mention(&task_id, &target_id).await.unwrap();

            // Create text child that mentions target
            let text_child = Node::new_with_id(
                "text-mentions".to_string(),
                "text".to_string(),
                "Text with @target-node".to_string(),
                json!({}),
            );
            let text_child_id = service.create_node(text_child).await.unwrap();
            service
                .create_mention(&text_child_id, &target_id)
                .await
                .unwrap();

            // Query nodes that mention target
            let query = crate::models::NodeQuery {
                mentioned_by: Some(target_id.clone()),
                ..Default::default()
            };
            let results = service.query_nodes_simple(query).await.unwrap();

            // All 3 nodes that mention target should be returned
            assert_eq!(
                results.len(),
                3,
                "Should return all nodes that mention target"
            );

            let result_ids: Vec<&str> = results.iter().map(|n| n.id.as_str()).collect();
            assert!(result_ids.contains(&root_id.as_str()));
            assert!(result_ids.contains(&task_id.as_str()));
            assert!(result_ids.contains(&text_child_id.as_str()));
        }

        #[tokio::test]
        async fn node_type_with_filter() {
            let (service, _temp) = create_test_service().await;

            // Create multiple task nodes - some roots, some children
            let root_task = Node::new_with_id(
                "task-root".to_string(),
                "task".to_string(),
                "Root task".to_string(),
                json!({"task": {"status": "OPEN"}}),
            );
            let _root_task_id = service.create_node(root_task).await.unwrap();

            let child_task = Node::new_with_id(
                "task-child".to_string(),
                "task".to_string(),
                "Child task".to_string(),
                json!({"task": {"status": "OPEN"}}),
            );
            service.create_node(child_task).await.unwrap();

            // Query for task nodes WITH root/task filter
            // This should still return task nodes even if they're children,
            // because the filter is (node_type = 'task' OR root_id IS NULL)
            let query = crate::models::NodeQuery {
                node_type: Some("task".to_string()),
                ..Default::default()
            };
            let results = service.query_nodes_simple(query).await.unwrap();

            // Both tasks should be returned (filter allows tasks regardless of parent)
            assert_eq!(
                results.len(),
                2,
                "Should return all task nodes (filter allows tasks)"
            );
        }

        #[tokio::test]
        async fn default_behavior() {
            let (service, _temp) = create_test_service().await;

            // Create mix of nodes with unique identifier
            let container = Node::new(
                "text".to_string(),
                "UniqueDefaultTest Container".to_string(),
                json!({}),
            );
            service.create_node(container).await.unwrap();

            let task = Node::new(
                "task".to_string(),
                "UniqueDefaultTest Task".to_string(),
                json!({"task": {"status": "OPEN"}}),
            );
            service.create_node(task).await.unwrap();

            // Query with filter = None (default should be false)
            // Use content search to isolate this test's nodes
            let query = crate::models::NodeQuery {
                content_contains: Some("UniqueDefaultTest".to_string()),
                ..Default::default()
            };
            let results = service.query_nodes_simple(query).await.unwrap();

            // Should return all nodes (filter defaults to false via unwrap_or)
            assert_eq!(
                results.len(),
                2,
                "Default behavior should not filter (include_containers_and_tasks defaults to false)"
            );
        }
    }

    /// Tests for get_mentioning_containers() - container-level backlinks
    ///
    /// These tests verify the container-level backlinks functionality which
    /// resolves incoming mentions to their container nodes and deduplicates.
    ///
    /// # Test Coverage
    ///
    /// - `basic_backlinks()` - Simple case: child node mentions target
    /// - `deduplication()` - Multiple children in same container mention target
    /// - `task_exception()` - Task nodes treated as own containers
    /// - `ai_chat_exception()` - AI-chat nodes treated as own containers
    /// - `empty_backlinks()` - No mentions returns empty vector
    /// - `mixed_containers()` - Multiple different containers mentioning target
    /// - `nonexistent_node()` - Querying backlinks for non-existent node
    mod mentioning_containers_tests {
        use super::*;

        #[tokio::test]
        async fn basic_backlinks() {
            let (service, _temp) = create_test_service().await;

            // Create a root node
            let root = Node::new("text".to_string(), "Root page".to_string(), json!({}));
            let root_id = service.create_node(root).await.unwrap();

            // Create a child text node
            let child = Node::new_with_id(
                "child-text".to_string(),
                "text".to_string(),
                "See @target".to_string(),
                json!({}),
            );
            let child_id = service.create_node(child).await.unwrap();

            // Make child a child of root (establish hierarchy)
            service.move_node(&child_id, Some(&root_id)).await.unwrap();

            // Create target node (separate root)
            let target = Node::new_with_id(
                "target".to_string(),
                "text".to_string(),
                "Target page".to_string(),
                json!({}),
            );
            let target_id = service.create_node(target).await.unwrap();

            // Child mentions target
            service.create_mention(&child_id, &target_id).await.unwrap();

            // Get mentioning roots for target
            let roots = service.get_mentioning_containers(&target_id).await.unwrap();

            // Should return the root (not the child)
            assert_eq!(roots.len(), 1, "Should return exactly one root");
            assert_eq!(
                roots[0], root_id,
                "Should return the root node, not the child"
            );
        }

        #[tokio::test]
        async fn deduplication() {
            let (service, _temp) = create_test_service().await;

            // Create a root
            let root = Node::new("text".to_string(), "Root page".to_string(), json!({}));
            let root_id = service.create_node(root).await.unwrap();

            // Create two child nodes
            let child1 = Node::new_with_id(
                "child-1".to_string(),
                "text".to_string(),
                "First mention of @target".to_string(),
                json!({}),
            );
            let child1_id = service.create_node(child1).await.unwrap();

            let child2 = Node::new_with_id(
                "child-2".to_string(),
                "text".to_string(),
                "Second mention of @target".to_string(),
                json!({}),
            );
            let child2_id = service.create_node(child2).await.unwrap();

            // Establish hierarchy: both children belong to root
            service.move_node(&child1_id, Some(&root_id)).await.unwrap();
            service.move_node(&child2_id, Some(&root_id)).await.unwrap();

            // Create target node (separate root)
            let target = Node::new_with_id(
                "target-dedup".to_string(),
                "text".to_string(),
                "Target page".to_string(),
                json!({}),
            );
            let target_id = service.create_node(target).await.unwrap();

            // Both children mention target
            service
                .create_mention(&child1_id, &target_id)
                .await
                .unwrap();
            service
                .create_mention(&child2_id, &target_id)
                .await
                .unwrap();

            // Get mentioning roots
            let roots = service.get_mentioning_containers(&target_id).await.unwrap();

            // Should return only ONE root (deduplicated)
            assert_eq!(
                roots.len(),
                1,
                "Should deduplicate to single root despite two children mentioning target"
            );
            assert_eq!(roots[0], root_id, "Should return the root node");
        }

        #[tokio::test]
        async fn task_exception() {
            let (service, _temp) = create_test_service().await;

            // Create a root
            let root = Node::new("text".to_string(), "Root page".to_string(), json!({}));
            let root_id = service.create_node(root).await.unwrap();

            // Create a task node
            let task = Node::new_with_id(
                "task-1".to_string(),
                "task".to_string(),
                "Review @target".to_string(),
                json!({"status": "OPEN"}),
            );
            let task_id = service.create_node(task).await.unwrap();

            // Make task a child of root
            service.move_node(&task_id, Some(&root_id)).await.unwrap();

            // Create target node (separate root)
            let target = Node::new_with_id(
                "target-task".to_string(),
                "text".to_string(),
                "Target page".to_string(),
                json!({}),
            );
            let target_id = service.create_node(target).await.unwrap();

            // Task mentions target
            service.create_mention(&task_id, &target_id).await.unwrap();

            // Get mentioning roots
            let roots = service.get_mentioning_containers(&target_id).await.unwrap();

            // Should return the TASK itself (not its root)
            assert_eq!(roots.len(), 1, "Should return exactly one root");
            assert_eq!(
                roots[0], task_id,
                "Task nodes should be treated as their own roots (exception rule)"
            );
            assert_ne!(
                roots[0], root_id,
                "Should NOT return the parent root for task nodes"
            );
        }

        // TODO: Uncomment this test when ai-chat node type is implemented
        // #[tokio::test]
        // async fn ai_chat_exception() {
        //     let (service, _temp) = create_test_service().await;
        //
        //     // Create a container
        //     let container = Node::new(
        //         "text".to_string(),
        //         "Container page".to_string(),
        //         None,
        //         json!({}),
        //     );
        //     let container_id = service.create_node(container).await.unwrap();
        //
        //     // Create an ai-chat node (child of container)
        //     let ai_chat = Node::new_with_id(
        //         "chat-1".to_string(),
        //         "ai-chat".to_string(),
        //         "Discussion about @target".to_string(),
        //         Some(container_id.clone()),
        //         json!({}),
        //     );
        //     let chat_id = service.create_node(ai_chat).await.unwrap();
        //
        //     // Create target node
        //     let target = Node::new_with_id(
        //         "target-chat".to_string(),
        //         "text".to_string(),
        //         "Target page".to_string(),
        //         None,
        //         json!({}),
        //     );
        //     let target_id = service.create_node(target).await.unwrap();
        //
        //     // AI-chat mentions target
        //     service.create_mention(&chat_id, &target_id).await.unwrap();
        //
        //     // Get mentioning containers
        //     let containers = service
        //         .get_mentioning_containers(&target_id)
        //         .await
        //         .unwrap();
        //
        //     // Should return the AI-CHAT itself (not its container)
        //     assert_eq!(
        //         containers.len(),
        //         1,
        //         "Should return exactly one container"
        //     );
        //     assert_eq!(
        //         containers[0], chat_id,
        //         "AI-chat nodes should be treated as their own containers (exception rule)"
        //     );
        //     assert_ne!(
        //         containers[0], container_id,
        //         "Should NOT return the parent container for ai-chat nodes"
        //     );
        // }

        #[tokio::test]
        async fn empty_backlinks() {
            let (service, _temp) = create_test_service().await;

            // Create target node with no mentions
            let target = Node::new_with_id(
                "lonely-target".to_string(),
                "text".to_string(),
                "Target page".to_string(),
                json!({}),
            );
            let target_id = service.create_node(target).await.unwrap();

            // Get mentioning containers
            let containers = service.get_mentioning_containers(&target_id).await.unwrap();

            // Should return empty vector
            assert_eq!(
                containers.len(),
                0,
                "Should return empty vector when no nodes mention target"
            );
        }

        #[tokio::test]
        async fn mixed_containers() {
            let (service, _temp) = create_test_service().await;

            // Create three different containers (roots)
            let container1 = Node::new("text".to_string(), "Container page".to_string(), json!({}));
            let container1_id = service.create_node(container1).await.unwrap();

            let container2 = Node::new("text".to_string(), "Container 2".to_string(), json!({}));
            let container2_id = service.create_node(container2).await.unwrap();

            let container3 = Node::new("text".to_string(), "Container 3".to_string(), json!({}));
            let container3_id = service.create_node(container3).await.unwrap();

            // Create children
            let child1 = Node::new_with_id(
                "child-c1".to_string(),
                "text".to_string(),
                "From container 1".to_string(),
                json!({}),
            );
            let child1_id = service.create_node(child1).await.unwrap();

            let child2 = Node::new_with_id(
                "child-c2".to_string(),
                "text".to_string(),
                "From container 2".to_string(),
                json!({}),
            );
            let child2_id = service.create_node(child2).await.unwrap();

            // Create task (will be in container 3 but treated as its own container)
            let task = Node::new_with_id(
                "task-c3".to_string(),
                "task".to_string(),
                "From container 3".to_string(),
                json!({"task": {"status": "OPEN"}}),
            );
            let task_id = service.create_node(task).await.unwrap();

            // Establish hierarchy: children belong to their containers
            service
                .move_node(&child1_id, Some(&container1_id))
                .await
                .unwrap();
            service
                .move_node(&child2_id, Some(&container2_id))
                .await
                .unwrap();
            service
                .move_node(&task_id, Some(&container3_id))
                .await
                .unwrap();

            // Create target node (separate root)
            let target = Node::new_with_id(
                "target-mixed".to_string(),
                "text".to_string(),
                "Target page".to_string(),
                json!({}),
            );
            let target_id = service.create_node(target).await.unwrap();

            // All three mention target
            service
                .create_mention(&child1_id, &target_id)
                .await
                .unwrap();
            service
                .create_mention(&child2_id, &target_id)
                .await
                .unwrap();
            service.create_mention(&task_id, &target_id).await.unwrap();

            // Get mentioning containers
            let containers = service.get_mentioning_containers(&target_id).await.unwrap();

            // Should return 3 unique containers (2 roots + task)
            assert_eq!(
                containers.len(),
                3,
                "Should return three different containers"
            );

            // Verify all three are present (order may vary)
            assert!(
                containers.contains(&container1_id),
                "Should include container 1"
            );
            assert!(
                containers.contains(&container2_id),
                "Should include container 2"
            );
            assert!(
                containers.contains(&task_id),
                "Should include task (as its own container)"
            );
            assert!(
                !containers.contains(&container3_id),
                "Should NOT include container 3 (task is treated as own container)"
            );
        }

        #[tokio::test]
        async fn nonexistent_node() {
            let (service, _temp) = create_test_service().await;

            // Query backlinks for non-existent node
            let containers = service
                .get_mentioning_containers("nonexistent-node")
                .await
                .unwrap();

            // Should return empty vector (not error - node simply has no backlinks)
            assert_eq!(
                containers.len(),
                0,
                "Should return empty vector for non-existent node"
            );
        }
    }

    /// Tests for mention extraction and automatic sync functionality
    mod mention_extraction_and_sync {
        use super::*;

        #[test]
        fn test_is_valid_node_id_uuid() {
            // Valid UUID (lowercase)
            assert!(is_valid_node_id("550e8400-e29b-41d4-a716-446655440000"));

            // Valid UUID (mixed case - should work with lowercase check)
            assert!(is_valid_node_id("550e8400-e29b-41d4-a716-446655440000"));

            // Invalid UUID (wrong format)
            assert!(!is_valid_node_id("not-a-uuid"));
            assert!(!is_valid_node_id("550e8400e29b41d4a716446655440000")); // Missing dashes
        }

        #[test]
        fn test_is_valid_node_id_date() {
            // Valid dates
            assert!(is_valid_node_id("2025-10-24"));
            assert!(is_valid_node_id("2024-01-01"));
            assert!(is_valid_node_id("2025-12-31"));

            // Invalid dates (format)
            assert!(!is_valid_node_id("2025-10-1")); // Single digit day
            assert!(!is_valid_node_id("2025-1-24")); // Single digit month
            assert!(!is_valid_node_id("25-10-24")); // Two digit year

            // Invalid dates (values)
            assert!(!is_valid_node_id("2025-13-01")); // Invalid month
            assert!(!is_valid_node_id("2025-02-30")); // Invalid day for February
            assert!(!is_valid_node_id("2025-00-01")); // Invalid month (0)
        }

        #[test]
        fn test_extract_mentions_markdown_format() {
            let content = "See [@Node A](nodespace://550e8400-e29b-41d4-a716-446655440000) and [Node B](nodespace://2025-10-24)";
            let mentions = extract_mentions(content);

            assert_eq!(mentions.len(), 2);
            assert!(mentions.contains(&"550e8400-e29b-41d4-a716-446655440000".to_string()));
            assert!(mentions.contains(&"2025-10-24".to_string()));
        }

        #[test]
        fn test_extract_mentions_plain_format() {
            let content = "Check out nodespace://550e8400-e29b-41d4-a716-446655440000 and nodespace://2025-10-24";
            let mentions = extract_mentions(content);

            assert_eq!(mentions.len(), 2);
            assert!(mentions.contains(&"550e8400-e29b-41d4-a716-446655440000".to_string()));
            assert!(mentions.contains(&"2025-10-24".to_string()));
        }

        #[test]
        fn test_extract_mentions_mixed_formats() {
            let content = "Markdown [@link](nodespace://550e8400-e29b-41d4-a716-446655440000) and plain nodespace://2025-10-24";
            let mentions = extract_mentions(content);

            assert_eq!(mentions.len(), 2);
            assert!(mentions.contains(&"550e8400-e29b-41d4-a716-446655440000".to_string()));
            assert!(mentions.contains(&"2025-10-24".to_string()));
        }

        #[test]
        fn test_extract_mentions_deduplication() {
            let content = "[@Dup](nodespace://550e8400-e29b-41d4-a716-446655440000) and [@Dup again](nodespace://550e8400-e29b-41d4-a716-446655440000)";
            let mentions = extract_mentions(content);

            // Should deduplicate - only one mention
            assert_eq!(mentions.len(), 1);
            assert!(mentions.contains(&"550e8400-e29b-41d4-a716-446655440000".to_string()));
        }

        #[test]
        fn test_extract_mentions_with_query_params() {
            let content = "Link with params [@Node](nodespace://550e8400-e29b-41d4-a716-446655440000?view=edit)";
            let mentions = extract_mentions(content);

            // Should extract node ID without query params
            assert_eq!(mentions.len(), 1);
            assert!(mentions.contains(&"550e8400-e29b-41d4-a716-446655440000".to_string()));
        }

        #[test]
        fn test_extract_mentions_invalid_ids() {
            let content =
                "Invalid [@link](nodespace://not-valid) and [@another](nodespace://invalid-id)";
            let mentions = extract_mentions(content);

            // Should not extract invalid node IDs
            assert_eq!(mentions.len(), 0);
        }

        #[test]
        fn test_extract_mentions_empty_content() {
            let mentions = extract_mentions("");
            assert_eq!(mentions.len(), 0);
        }

        #[test]
        fn test_extract_mentions_no_mentions() {
            let content = "Just regular text with no mentions at all";
            let mentions = extract_mentions(content);
            assert_eq!(mentions.len(), 0);
        }

        #[tokio::test]
        async fn test_auto_sync_mentions_on_update() {
            let (service, _temp) = create_test_service().await;

            // Create three nodes
            let node1 = Node::new("text".to_string(), "Node 1".to_string(), json!({}));
            let node2 = Node::new("text".to_string(), "Node 2".to_string(), json!({}));
            let node3 = Node::new("text".to_string(), "Node 3".to_string(), json!({}));

            let node1_id = service.create_node(node1).await.unwrap();
            let node2_id = service.create_node(node2).await.unwrap();
            let node3_id = service.create_node(node3).await.unwrap();

            // Update node1 to mention node2
            let update =
                NodeUpdate::new().with_content(format!("See [@Node 2](nodespace://{})", node2_id));
            service.update_node(&node1_id, update).await.unwrap();

            // Verify mention was created
            let node1_with_mentions = service.get_node(&node1_id).await.unwrap().unwrap();
            assert_eq!(node1_with_mentions.mentions.len(), 1);
            assert!(node1_with_mentions.mentions.contains(&node2_id));

            // Update node1 to mention node3 instead (should remove node2 mention)
            let update2 =
                NodeUpdate::new().with_content(format!("See [@Node 3](nodespace://{})", node3_id));
            service.update_node(&node1_id, update2).await.unwrap();

            // Verify mentions were updated
            let node1_updated = service.get_node(&node1_id).await.unwrap().unwrap();
            assert_eq!(node1_updated.mentions.len(), 1);
            assert!(node1_updated.mentions.contains(&node3_id));
            assert!(!node1_updated.mentions.contains(&node2_id));
        }

        #[tokio::test]
        async fn test_prevent_self_reference() {
            let (service, _temp) = create_test_service().await;

            // Create a node
            let node = Node::new("text".to_string(), "Self ref test".to_string(), json!({}));
            let node_id = service.create_node(node).await.unwrap();

            // Try to update it to mention itself
            let update = NodeUpdate::new()
                .with_content(format!("Self reference [@me](nodespace://{})", node_id));
            service.update_node(&node_id, update).await.unwrap();

            // Verify self-reference was NOT created
            let node_with_mentions = service.get_node(&node_id).await.unwrap().unwrap();
            assert_eq!(
                node_with_mentions.mentions.len(),
                0,
                "Should not create self-reference"
            );
        }

        #[tokio::test]
        async fn test_prevent_root_level_self_reference() {
            let (service, _temp) = create_test_service().await;

            // Create root node
            let root = Node::new("text".to_string(), "Root".to_string(), json!({}));
            let root_id = service.create_node(root).await.unwrap();

            // Create child node
            let child = Node::new("text".to_string(), "Child".to_string(), json!({}));
            let child_id = service.create_node(child).await.unwrap();

            // Establish parent-child relationship (make child an actual child of root)
            service.move_node(&child_id, Some(&root_id)).await.unwrap();

            // Try to update child to mention its own parent (root)
            let update = NodeUpdate::new()
                .with_content(format!("Mention root [@root](nodespace://{})", root_id));
            service.update_node(&child_id, update).await.unwrap();

            // Verify root-level self-reference was NOT created
            // (child should not be able to mention its own parent)
            let child_with_mentions = service.get_node(&child_id).await.unwrap().unwrap();
            assert_eq!(
                child_with_mentions.mentions.len(),
                0,
                "Should not create root-level self-reference (child mentioning its parent)"
            );
        }

        #[tokio::test]
        async fn test_sync_mentions_multiple_adds_and_removes() {
            let (service, _temp) = create_test_service().await;

            // Create nodes
            let node1 = Node::new("text".to_string(), "Node 1".to_string(), json!({}));
            let node2 = Node::new("text".to_string(), "Node 2".to_string(), json!({}));
            let node3 = Node::new("text".to_string(), "Node 3".to_string(), json!({}));
            let node4 = Node::new("text".to_string(), "Node 4".to_string(), json!({}));

            let node1_id = service.create_node(node1).await.unwrap();
            let node2_id = service.create_node(node2).await.unwrap();
            let node3_id = service.create_node(node3).await.unwrap();
            let node4_id = service.create_node(node4).await.unwrap();

            // Start: mention node2 and node3
            let update1 = NodeUpdate::new().with_content(format!(
                "See [@N2](nodespace://{}) and [@N3](nodespace://{})",
                node2_id, node3_id
            ));
            service.update_node(&node1_id, update1).await.unwrap();

            let node1_v1 = service.get_node(&node1_id).await.unwrap().unwrap();
            assert_eq!(node1_v1.mentions.len(), 2);

            // Update: remove node2, keep node3, add node4
            let update2 = NodeUpdate::new().with_content(format!(
                "See [@N3](nodespace://{}) and [@N4](nodespace://{})",
                node3_id, node4_id
            ));
            service.update_node(&node1_id, update2).await.unwrap();

            let node1_v2 = service.get_node(&node1_id).await.unwrap().unwrap();
            assert_eq!(node1_v2.mentions.len(), 2);
            assert!(node1_v2.mentions.contains(&node3_id), "Should keep node3");
            assert!(node1_v2.mentions.contains(&node4_id), "Should add node4");
            assert!(
                !node1_v2.mentions.contains(&node2_id),
                "Should remove node2"
            );
        }

        #[tokio::test]
        async fn test_sync_mentions_with_date_nodes() {
            let (service, _temp) = create_test_service().await;

            // Create a regular node
            let node = Node::new("text".to_string(), "Daily note".to_string(), json!({}));
            let node_id = service.create_node(node).await.unwrap();

            // Create a date node
            let date_node = Node::new_with_id(
                "2025-10-24".to_string(),
                "date".to_string(),
                "2025-10-24".to_string(),
                json!({}),
            );
            service.create_node(date_node).await.unwrap();

            // Update node to mention the date node
            let update =
                NodeUpdate::new().with_content("See [@Date](nodespace://2025-10-24)".to_string());
            service.update_node(&node_id, update).await.unwrap();

            // Verify mention to date node was created
            let node_with_mentions = service.get_node(&node_id).await.unwrap().unwrap();
            assert_eq!(node_with_mentions.mentions.len(), 1);
            assert!(node_with_mentions
                .mentions
                .contains(&"2025-10-24".to_string()));
        }

        #[tokio::test]
        async fn test_delete_mention_idempotent() {
            let (service, _temp) = create_test_service().await;

            // Create two nodes
            let node1 = Node::new("text".to_string(), "Node 1".to_string(), json!({}));
            let node2 = Node::new("text".to_string(), "Node 2".to_string(), json!({}));

            let node1_id = service.create_node(node1).await.unwrap();
            let node2_id = service.create_node(node2).await.unwrap();

            // Create mention
            service.create_mention(&node1_id, &node2_id).await.unwrap();

            // Delete mention (should succeed)
            service.delete_mention(&node1_id, &node2_id).await.unwrap();

            // Delete again (should still succeed - idempotent)
            service.delete_mention(&node1_id, &node2_id).await.unwrap();
        }

        // Phase 1: Version Tracking Tests
        mod version_tracking_tests {
            use super::*;

            #[tokio::test]
            async fn test_new_nodes_get_schema_version() {
                let (service, _temp) = create_test_service().await;

                // Create a text node (no schema exists, should default to version 1)
                let node = Node::new("text".to_string(), "Test content".to_string(), json!({}));

                let id = service.create_node(node).await.unwrap();
                let retrieved = service.get_node(&id).await.unwrap().unwrap();

                // Verify _schema_version was added
                assert!(retrieved.properties.get("_schema_version").is_some());
                assert_eq!(retrieved.properties["_schema_version"], 1);
            }

            // TODO(#481): Re-enable after SurrealDB migration complete - requires direct SQL access
            #[ignore = "Requires direct SQL access (Issue #481)"]
            #[tokio::test]
            async fn test_backfill_existing_nodes_without_version() {
                // NOTE: Test temporarily disabled - requires direct SQL access to insert nodes without _schema_version
                // This will be re-enabled after SurrealDB migration provides equivalent functionality
                unimplemented!("Requires direct SQL access - deferred to Issue #481");
            }

            // TODO(#481): Re-enable after SurrealDB migration complete - requires direct SQL access
            #[ignore = "Requires direct SQL access (Issue #481)"]
            #[tokio::test]
            async fn test_query_nodes_backfills_versions() {
                // NOTE: Test temporarily disabled - requires direct SQL access to insert nodes without _schema_version
                // This will be re-enabled after SurrealDB migration provides equivalent functionality
                unimplemented!("Requires direct SQL access - deferred to Issue #481");
            }

            #[tokio::test]
            async fn test_auto_created_date_nodes_get_version() {
                let (service, _temp) = create_test_service().await;

                // Directly create a date node (simulating persisted date node)
                // Types without schemas (date, text) get _schema_version via backfill on read
                let date_node = Node::new_with_id(
                    "2025-01-15".to_string(),
                    "date".to_string(),
                    "2025-01-15".to_string(),
                    json!({}),
                );
                service.create_node(date_node).await.unwrap();

                // Retrieve the date node - backfill should add _schema_version
                let retrieved = service.get_node("2025-01-15").await.unwrap().unwrap();
                assert!(
                    retrieved.properties.get("_schema_version").is_some(),
                    "Date nodes should get _schema_version via backfill on read"
                );
                assert_eq!(retrieved.properties["_schema_version"], 1);
            }

            #[tokio::test]
            async fn test_nodes_with_existing_version_not_modified() {
                let (service, _temp) = create_test_service().await;

                // Create a node (will get version 1)
                let node = Node::new("text".to_string(), "Test content".to_string(), json!({}));

                let id = service.create_node(node).await.unwrap();

                // Retrieve twice to ensure version doesn't get modified on subsequent access
                let retrieved1 = service.get_node(&id).await.unwrap().unwrap();
                let retrieved2 = service.get_node(&id).await.unwrap().unwrap();

                assert_eq!(retrieved1.properties["_schema_version"], 1);
                assert_eq!(retrieved2.properties["_schema_version"], 1);
                assert_eq!(
                    retrieved1.modified_at, retrieved2.modified_at,
                    "Modified timestamp should not change on backfill skip"
                );
            }
        }
    }

    mod adjacency_list_tests {
        use super::*;

        // Tests for the adjacency list strategy (recursive graph traversal)
        // Uses SurrealDB's .{..}(->edge->target) syntax for recursive queries

        /// Test get_children_tree with a leaf node (no children)
        #[tokio::test]
        async fn test_get_children_tree_leaf_node() {
            let (service, _temp) = create_test_service().await;

            // Create a single node with no children
            let leaf = Node::new("text".to_string(), "Leaf node".to_string(), json!({}));
            let leaf_id = service.create_node(leaf).await.unwrap();

            // Get tree for leaf node - should return the node with empty children array
            let tree = service.get_children_tree(&leaf_id).await.unwrap();

            assert_eq!(tree["id"], leaf_id);
            assert_eq!(tree["content"], "Leaf node");
            assert!(tree["children"].as_array().unwrap().is_empty());
        }

        /// Test get_children_tree with single-level children
        #[tokio::test]
        async fn test_get_children_tree_single_level() {
            let (service, _temp) = create_test_service().await;

            // Create parent node
            let parent = Node::new("text".to_string(), "Parent".to_string(), json!({}));
            let parent_id = service.create_node(parent).await.unwrap();

            // Create two children and add to parent using create_parent_edge
            let child1 = Node::new("text".to_string(), "Child 1".to_string(), json!({}));
            let child1_id = service.create_node(child1).await.unwrap();
            service
                .create_parent_edge(&child1_id, &parent_id, None)
                .await
                .unwrap();

            let child2 = Node::new("text".to_string(), "Child 2".to_string(), json!({}));
            let child2_id = service.create_node(child2).await.unwrap();
            service
                .create_parent_edge(&child2_id, &parent_id, None)
                .await
                .unwrap();

            // Get tree - should have parent with 2 children
            let tree = service.get_children_tree(&parent_id).await.unwrap();

            assert_eq!(tree["id"], parent_id);
            let children = tree["children"].as_array().unwrap();
            assert_eq!(children.len(), 2);
            assert_eq!(children[0]["content"], "Child 1");
            assert_eq!(children[1]["content"], "Child 2");
        }

        /// Test get_children_tree with multi-level deep tree
        #[tokio::test]
        async fn test_get_children_tree_deep_hierarchy() {
            let (service, _temp) = create_test_service().await;

            // Create a 3-level deep tree:
            // Root -> Child -> Grandchild
            let root = Node::new("text".to_string(), "Root".to_string(), json!({}));
            let root_id = service.create_node(root).await.unwrap();

            let child = Node::new("text".to_string(), "Child".to_string(), json!({}));
            let child_id = service.create_node(child).await.unwrap();
            service
                .create_parent_edge(&child_id, &root_id, None)
                .await
                .unwrap();

            let grandchild = Node::new("text".to_string(), "Grandchild".to_string(), json!({}));
            let grandchild_id = service.create_node(grandchild).await.unwrap();
            service
                .create_parent_edge(&grandchild_id, &child_id, None)
                .await
                .unwrap();

            // Get tree - should have nested structure
            let tree = service.get_children_tree(&root_id).await.unwrap();

            assert_eq!(tree["id"], root_id);
            assert_eq!(tree["content"], "Root");

            let children = tree["children"].as_array().unwrap();
            assert_eq!(children.len(), 1);
            assert_eq!(children[0]["content"], "Child");

            let grandchildren = children[0]["children"].as_array().unwrap();
            assert_eq!(grandchildren.len(), 1);
            assert_eq!(grandchildren[0]["content"], "Grandchild");
            assert!(grandchildren[0]["children"].as_array().unwrap().is_empty());
        }

        /// Test sibling ordering is preserved (insertion order since create_parent_edge appends)
        #[tokio::test]
        async fn test_get_children_tree_sibling_ordering() {
            let (service, _temp) = create_test_service().await;

            // Create parent node
            let parent = Node::new("text".to_string(), "Parent".to_string(), json!({}));
            let parent_id = service.create_node(parent).await.unwrap();

            // Add children in order A, B, C - they should maintain this order
            let child_a = Node::new("text".to_string(), "A".to_string(), json!({}));
            let child_a_id = service.create_node(child_a).await.unwrap();
            service
                .create_parent_edge(&child_a_id, &parent_id, None)
                .await
                .unwrap();

            let child_b = Node::new("text".to_string(), "B".to_string(), json!({}));
            let child_b_id = service.create_node(child_b).await.unwrap();
            service
                .create_parent_edge(&child_b_id, &parent_id, None)
                .await
                .unwrap();

            let child_c = Node::new("text".to_string(), "C".to_string(), json!({}));
            let child_c_id = service.create_node(child_c).await.unwrap();
            service
                .create_parent_edge(&child_c_id, &parent_id, None)
                .await
                .unwrap();

            // Get tree - children should be in order A, B, C
            let tree = service.get_children_tree(&parent_id).await.unwrap();

            let children = tree["children"].as_array().unwrap();
            assert_eq!(children.len(), 3);
            assert_eq!(children[0]["content"], "A");
            assert_eq!(children[1]["content"], "B");
            assert_eq!(children[2]["content"], "C");
        }

        /// Test get_children_tree with non-existent root returns empty object
        #[tokio::test]
        async fn test_get_children_tree_nonexistent_root() {
            let (service, _temp) = create_test_service().await;

            // Get tree for non-existent node - should return empty object
            let tree = service.get_children_tree("nonexistent-id").await.unwrap();

            assert!(tree.as_object().unwrap().is_empty());
        }
    }
}<|MERGE_RESOLUTION|>--- conflicted
+++ resolved
@@ -251,17 +251,17 @@
 /// use nodespace_core::db::SurrealStore;
 /// use nodespace_core::models::Node;
 /// use std::path::PathBuf;
-/// use std::sync::Arc;
 /// use serde_json::json;
 ///
 /// #[tokio::main]
 /// async fn main() -> Result<(), Box<dyn std::error::Error>> {
 ///     let db = SurrealStore::new(PathBuf::from("./data/test.db")).await?;
-///     let service = NodeService::new(Arc::new(db))?;
+///     let service = NodeService::new(db)?;
 ///
 ///     let node = Node::new(
 ///         "text".to_string(),
 ///         "Hello World".to_string(),
+///         None,
 ///         json!({}),
 ///     );
 ///
@@ -362,10 +362,11 @@
     /// # #[tokio::main]
     /// # async fn main() -> Result<(), Box<dyn std::error::Error>> {
     /// # let db = SurrealStore::new(PathBuf::from("./test.db")).await?;
-    /// # let service = NodeService::new(std::sync::Arc::new(db))?;
+    /// # let service = NodeService::new(db)?;
     /// let node = Node::new(
     ///     "text".to_string(),
     ///     "My note".to_string(),
+    ///     None,
     ///     json!({}),
     /// );
     /// let id = service.create_node(node).await?;
@@ -751,7 +752,7 @@
     /// # #[tokio::main]
     /// # async fn main() -> Result<(), Box<dyn std::error::Error>> {
     /// # let db = SurrealStore::new(PathBuf::from("./test.db")).await?;
-    /// # let service = NodeService::new(std::sync::Arc::new(db))?;
+    /// # let service = NodeService::new(db)?;
     /// // Create mention: "daily-note" mentions "project-planning"
     /// service.create_mention("daily-note-id", "project-planning-id").await?;
     /// # Ok(())
@@ -835,7 +836,7 @@
     /// # #[tokio::main]
     /// # async fn main() -> Result<(), Box<dyn std::error::Error>> {
     /// # let db = SurrealStore::new(PathBuf::from("./test.db")).await?;
-    /// # let service = NodeService::new(std::sync::Arc::new(db))?;
+    /// # let service = NodeService::new(db)?;
     /// service.delete_mention("daily-note-id", "project-planning-id").await?;
     /// # Ok(())
     /// # }
@@ -872,7 +873,7 @@
     /// # #[tokio::main]
     /// # async fn main() -> Result<(), Box<dyn std::error::Error>> {
     /// # let db = SurrealStore::new(PathBuf::from("./test.db")).await?;
-    /// # let service = NodeService::new(std::sync::Arc::new(db))?;
+    /// # let service = NodeService::new(db)?;
     /// if let Some(node) = service.get_node("node-id-123").await? {
     ///     println!("Found: {}", node.content);
     /// }
@@ -942,7 +943,7 @@
     /// # #[tokio::main]
     /// # async fn main() -> Result<(), Box<dyn std::error::Error>> {
     /// # let db = SurrealStore::new(PathBuf::from("./test.db")).await?;
-    /// # let service = NodeService::new(std::sync::Arc::new(db))?;
+    /// # let service = NodeService::new(db)?;
     /// let update = NodeUpdate::new()
     ///     .with_content("Updated content".to_string());
     /// service.update_node("node-id", update).await?;
@@ -1080,7 +1081,7 @@
     ///
     /// # Example
     ///
-    /// ```ignore
+    /// ```rust
     /// let rows = service.update_with_version_check(
     ///     "node-123",
     ///     5,  // Expected version
@@ -1304,7 +1305,7 @@
     /// # #[tokio::main]
     /// # async fn main() -> Result<(), Box<dyn std::error::Error>> {
     /// # let db = SurrealStore::new(PathBuf::from("./test.db")).await?;
-    /// # let service = NodeService::new(std::sync::Arc::new(db))?;
+    /// # let service = NodeService::new(db)?;
     /// service.delete_node("node-id-123").await?;
     /// # Ok(())
     /// # }
@@ -1347,7 +1348,7 @@
     ///
     /// # Example
     ///
-    /// ```ignore
+    /// ```rust
     /// let rows = service.delete_with_version_check("node-123", 5).await?;
     ///
     /// if rows == 0 {
@@ -1392,7 +1393,7 @@
     /// # #[tokio::main]
     /// # async fn main() -> Result<(), Box<dyn std::error::Error>> {
     /// # let db = SurrealStore::new(PathBuf::from("./test.db")).await?;
-    /// # let service = NodeService::new(std::sync::Arc::new(db))?;
+    /// # let service = NodeService::new(db)?;
     /// let children = service.get_children("parent-id").await?;
     /// println!("Found {} children", children.len());
     /// # Ok(())
@@ -1437,15 +1438,6 @@
         &self,
         parent_id: &str,
     ) -> Result<serde_json::Value, NodeServiceError> {
-<<<<<<< HEAD
-        // Use recursive get_node_tree which uses SurrealDB's @ operator
-        // for efficient recursive traversal in a single query
-        self.store
-            .get_node_tree(parent_id)
-            .await
-            .map_err(|e| NodeServiceError::query_failed(e.to_string()))
-            .map(|opt| opt.unwrap_or(serde_json::Value::Null))
-=======
         // Fetch all nodes and edges in the subtree efficiently
         let nodes = self
             .store
@@ -1570,7 +1562,6 @@
         }
 
         json
->>>>>>> 64ffda25
     }
 
     /// Check if a node is a root node (has no parent)
@@ -1650,7 +1641,7 @@
     ///
     /// This is the efficient way to load a complete document tree:
     /// 1. Single database query fetches all nodes with the same root_id
-    /// 2. In-memory hierarchy reconstruction using parent_id and edge ordering
+    /// 2. In-memory hierarchy reconstruction using parent_id and before_sibling_id
     ///
     /// This avoids making multiple queries for each level of the tree.
     ///
@@ -1671,7 +1662,7 @@
     /// # use std::path::PathBuf;
     /// # async fn example() -> Result<(), Box<dyn std::error::Error>> {
     /// # let db = SurrealStore::new(PathBuf::from("./test.db")).await?;
-    /// # let service = NodeService::new(std::sync::Arc::new(db))?;
+    /// # let service = NodeService::new(db)?;
     /// // Fetch all nodes for a date page
     /// let nodes = service.get_nodes_by_root_id("2025-10-05").await?;
     /// println!("Found {} nodes in this document", nodes.len());
@@ -1711,7 +1702,7 @@
     /// # #[tokio::main]
     /// # async fn main() -> Result<(), Box<dyn std::error::Error>> {
     /// # let db = SurrealStore::new(PathBuf::from("./test.db")).await?;
-    /// # let service = NodeService::new(std::sync::Arc::new(db))?;
+    /// # let service = NodeService::new(db)?;
     /// // Move node under new parent
     /// service.move_node("node-id", Some("new-parent-id")).await?;
     ///
@@ -1754,7 +1745,7 @@
             .map_err(|e| NodeServiceError::query_failed(e.to_string()))
     }
 
-    /// Create parent-child edge atomically with insert_after_node_id
+    /// Create parent-child edge atomically with before_sibling_id
     ///
     /// Used during node creation to establish parent relationship while preserving
     /// sibling ordering. This is separate from move_node() which is for moving existing nodes.
@@ -1763,23 +1754,54 @@
     ///
     /// * `child_id` - ID of the child node (must already exist)
     /// * `parent_id` - ID of the parent node
-    /// * `insert_after_node_id` - Optional sibling to insert after (None = insert at beginning)
+    /// * `before_sibling_id` - Optional sibling to insert before (None = end of list)
     pub async fn create_parent_edge(
         &self,
         child_id: &str,
         parent_id: &str,
-        insert_after_node_id: Option<&str>,
+        before_sibling_id: Option<&str>,
     ) -> Result<(), NodeServiceError> {
-        // API semantics match store.move_node directly:
-        //   insert_after_node_id = Some(id) → "insert AFTER this sibling"
-        //   insert_after_node_id = None → "insert at beginning"
+        // Convert before_sibling_id to insert_after_sibling_id for store.move_node
         //
-        // Callers that want "append at end" must explicitly find the last child
-        // and pass its ID as insert_after_node_id.
+        // API semantics (documented in CreateNodeParams):
+        //   before_sibling_id = Some(id) → "place me BEFORE this sibling"
+        //   before_sibling_id = None → "append at end of list"
+        //
+        // store.move_node semantics:
+        //   insert_after_sibling_id = Some(id) → "insert AFTER this sibling"
+        //   insert_after_sibling_id = None → "insert at beginning"
+        //
+        // Translation:
+        //   before_sibling_id = Some(id) → find sibling before target, insert after it
+        //   before_sibling_id = None → find last child, insert after it (append at end)
+        let insert_after_id = if let Some(target_sibling_id) = before_sibling_id {
+            // Get all children in order
+            let children = self.get_children(parent_id).await?;
+
+            // Find the position of the target sibling
+            let target_pos = children.iter().position(|c| c.id == target_sibling_id);
+
+            if let Some(pos) = target_pos {
+                if pos == 0 {
+                    // Target is first child, insert at beginning
+                    None
+                } else {
+                    // Insert after the child right before the target
+                    Some(children[pos - 1].id.clone())
+                }
+            } else {
+                // Target sibling not found, append at end
+                children.last().map(|c| c.id.clone())
+            }
+        } else {
+            // No before_sibling_id specified = append at END of list
+            let children = self.get_children(parent_id).await?;
+            children.last().map(|c| c.id.clone())
+        };
 
         // Use store's move_node which creates the has_child edge atomically
         self.store
-            .move_node(child_id, Some(parent_id), insert_after_node_id)
+            .move_node(child_id, Some(parent_id), insert_after_id.as_deref())
             .await
             .map_err(|e| NodeServiceError::query_failed(e.to_string()))
     }
@@ -1802,7 +1824,7 @@
     /// # #[tokio::main]
     /// # async fn main() -> Result<(), Box<dyn std::error::Error>> {
     /// # let db = SurrealStore::new(PathBuf::from("./test.db")).await?;
-    /// # let service = NodeService::new(std::sync::Arc::new(db))?;
+    /// # let service = NodeService::new(db)?;
     /// // Position node after sibling
     /// service.reorder_child("node-id", Some("sibling-id")).await?;
     ///
@@ -1923,7 +1945,7 @@
     /// # #[tokio::main]
     /// # async fn main() -> Result<(), Box<dyn std::error::Error>> {
     /// # let db = SurrealStore::new(PathBuf::from("./test.db")).await?;
-    /// # let service = NodeService::new(std::sync::Arc::new(db))?;
+    /// # let service = NodeService::new(db)?;
     /// let filter = NodeFilter::new()
     ///     .with_node_type("task".to_string())
     ///     .with_limit(10);
@@ -1990,7 +2012,7 @@
     /// # #[tokio::main]
     /// # async fn main() -> Result<(), Box<dyn std::error::Error>> {
     /// # let db = SurrealStore::new(PathBuf::from("./test.db")).await?;
-    /// # let service = NodeService::new(std::sync::Arc::new(db))?;
+    /// # let service = NodeService::new(db)?;
     /// // Query by ID
     /// let query = NodeQuery::by_id("node-123".to_string());
     /// let nodes = service.query_nodes_simple(query).await?;
@@ -2001,6 +2023,10 @@
     ///
     /// // Full-text search
     /// let query = NodeQuery::content_contains("search term".to_string()).with_limit(10);
+    /// let nodes = service.query_nodes_simple(query).await?;
+    ///
+    /// // Filter-only query (return all containers and tasks)
+    /// let query = NodeQuery { include_containers_and_tasks: Some(true), ..Default::default() };
     /// let nodes = service.query_nodes_simple(query).await?;
     /// # Ok(())
     /// # }
@@ -2013,12 +2039,14 @@
     /// 2. `mentioned_by` - Nodes that reference the specified node
     /// 3. `content_contains` + optional `node_type` - Full-text content search
     /// 4. `node_type` - Filter by node type
-    /// 5. Empty query - Returns empty vec (safer than returning all nodes)
+    /// 5. `include_containers_and_tasks` - Filter-only query (returns all matching nodes)
+    /// 6. Empty query - Returns empty vec (safer than returning all nodes)
     ///
     /// # Note on Empty Queries
     ///
-    /// Queries with no parameters (all fields `None`) will return an empty vector.
+    /// Queries with no parameters (all fields `None` or `false`) will return an empty vector.
     /// This is intentional to prevent accidentally fetching all nodes from the database.
+    /// To query all containers and tasks, use `include_containers_and_tasks: Some(true)`.
     /// Helper function to generate container/task filter SQL clause
     ///
     /// Returns a SQL WHERE clause fragment that filters to only include:
@@ -2147,7 +2175,7 @@
     /// # #[tokio::main]
     /// # async fn main() -> Result<(), Box<dyn std::error::Error>> {
     /// # let db = SurrealStore::new(PathBuf::from("./test.db")).await?;
-    /// # let service = NodeService::new(std::sync::Arc::new(db))?;
+    /// # let service = NodeService::new(db)?;
     /// let nodes = vec![
     ///     Node::new("text".to_string(), "Note 1".to_string(), json!({})),
     ///     Node::new("text".to_string(), "Note 2".to_string(), json!({})),
@@ -2205,7 +2233,7 @@
     /// # #[tokio::main]
     /// # async fn main() -> Result<(), Box<dyn std::error::Error>> {
     /// # let db = SurrealStore::new(PathBuf::from("./test.db")).await?;
-    /// # let service = NodeService::new(std::sync::Arc::new(db))?;
+    /// # let service = NodeService::new(db)?;
     /// let updates = vec![
     ///     ("node-1".to_string(), NodeUpdate::new().with_content("Updated 1".to_string())),
     ///     ("node-2".to_string(), NodeUpdate::new().with_content("Updated 2".to_string())),
@@ -2307,7 +2335,7 @@
     /// # #[tokio::main]
     /// # async fn main() -> Result<(), Box<dyn std::error::Error>> {
     /// # let db = SurrealStore::new(PathBuf::from("./test.db")).await?;
-    /// # let service = NodeService::new(std::sync::Arc::new(db))?;
+    /// # let service = NodeService::new(db)?;
     /// let ids = vec!["node-1".to_string(), "node-2".to_string()];
     /// service.bulk_delete(ids).await?;
     /// # Ok(())
@@ -2353,7 +2381,7 @@
         node_type: &str,
         parent_id: &str,
         _root_id: &str, // Deprecated: hierarchy now managed via edges
-        insert_after_node_id: Option<&str>,
+        before_sibling_id: Option<&str>,
     ) -> Result<(), NodeServiceError> {
         // Ensure parent exists (create if missing)
         if self
@@ -2394,7 +2422,7 @@
                 })?;
             // Update parent relationship via edge (handles sibling ordering)
             self.store
-                .move_node(node_id, Some(parent_id), insert_after_node_id)
+                .move_node(node_id, Some(parent_id), before_sibling_id)
                 .await
                 .map_err(|e| {
                     NodeServiceError::query_failed(format!("Failed to update parent: {}", e))
@@ -2418,7 +2446,7 @@
             })?;
             // Create parent relationship via edge (handles sibling ordering)
             self.store
-                .move_node(node_id, Some(parent_id), insert_after_node_id)
+                .move_node(node_id, Some(parent_id), before_sibling_id)
                 .await
                 .map_err(|e| {
                     NodeServiceError::query_failed(format!("Failed to set parent: {}", e))
@@ -2480,7 +2508,7 @@
     /// # #[tokio::main]
     /// # async fn main() -> Result<(), Box<dyn std::error::Error>> {
     /// # let db = SurrealStore::new(PathBuf::from("./test.db")).await?;
-    /// # let service = NodeService::new(std::sync::Arc::new(db))?;
+    /// # let service = NodeService::new(db)?;
     /// service.add_mention("node-123", "node-456").await?;
     /// # Ok(())
     /// # }
@@ -2546,7 +2574,7 @@
     /// # #[tokio::main]
     /// # async fn main() -> Result<(), Box<dyn std::error::Error>> {
     /// # let db = SurrealStore::new(PathBuf::from("./test.db")).await?;
-    /// # let service = NodeService::new(std::sync::Arc::new(db))?;
+    /// # let service = NodeService::new(db)?;
     /// service.remove_mention("node-123", "node-456").await?;
     /// # Ok(())
     /// # }
@@ -2585,7 +2613,7 @@
     /// # #[tokio::main]
     /// # async fn main() -> Result<(), Box<dyn std::error::Error>> {
     /// # let db = SurrealStore::new(PathBuf::from("./test.db")).await?;
-    /// # let service = NodeService::new(std::sync::Arc::new(db))?;
+    /// # let service = NodeService::new(db)?;
     /// let mentions = service.get_mentions("node-123").await?;
     /// # Ok(())
     /// # }
@@ -2616,7 +2644,7 @@
     /// # #[tokio::main]
     /// # async fn main() -> Result<(), Box<dyn std::error::Error>> {
     /// # let db = SurrealStore::new(PathBuf::from("./test.db")).await?;
-    /// # let service = NodeService::new(std::sync::Arc::new(db))?;
+    /// # let service = NodeService::new(db)?;
     /// let backlinks = service.get_mentioned_by("node-456").await?;
     /// # Ok(())
     /// # }
@@ -2639,12 +2667,12 @@
     /// # Example
     /// ```no_run
     /// # use nodespace_core::services::node_service::NodeService;
-    /// # use nodespace_core::db::SurrealStore;
+    /// # use nodespace_core::services::database::DatabaseService;
     /// # use std::path::PathBuf;
     /// # #[tokio::main]
     /// # async fn main() -> Result<(), Box<dyn std::error::Error>> {
     /// # let db = SurrealStore::new(PathBuf::from("./test.db")).await?;
-    /// # let service = NodeService::new(std::sync::Arc::new(db))?;
+    /// # let service = NodeService::new(db)?;
     /// // If nodes A and B (both children of Container X) mention target node,
     /// // returns ['container-x-id'] (deduplicated)
     /// let containers = service.get_mentioning_containers("target-node-id").await?;
