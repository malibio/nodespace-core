//! Node Service - Core CRUD Operations
//!
//! This module provides the main business logic layer for node operations:
//!
//! - CRUD operations (create, read, update, delete)
//! - Hierarchy management (get_children, move_node, reorder_siblings)
//! - Bulk operations with transactions
//! - Query operations with filtering
//!
//! # Scope
//!
//! Initial implementation supports Text, Task, and Date nodes for E2E testing.
//! Person and Project node support will be added in separate issues.

use crate::behaviors::NodeBehaviorRegistry;
use crate::db::DatabaseService;
use crate::models::{Node, NodeFilter, NodeUpdate, OrderBy};
use crate::services::error::NodeServiceError;
use chrono::{DateTime, NaiveDateTime, Utc};
use std::sync::Arc;

/// Parse timestamp from database - handles both SQLite and RFC3339 formats
fn parse_timestamp(s: &str) -> Result<DateTime<Utc>, String> {
    // Try SQLite format first: "YYYY-MM-DD HH:MM:SS"
    if let Ok(naive) = NaiveDateTime::parse_from_str(s, "%Y-%m-%d %H:%M:%S") {
        return Ok(naive.and_utc());
    }

    // Try RFC3339 format (for old data): "YYYY-MM-DDTHH:MM:SSZ"
    if let Ok(dt) = DateTime::parse_from_rfc3339(s) {
        return Ok(dt.with_timezone(&Utc));
    }

    Err(format!(
        "Unable to parse timestamp '{}' as SQLite or RFC3339 format",
        s
    ))
}

/// Core service for node CRUD and hierarchy operations
///
/// # Examples
///
/// ```no_run
/// use nodespace_core::services::NodeService;
/// use nodespace_core::db::DatabaseService;
/// use nodespace_core::models::Node;
/// use std::path::PathBuf;
/// use serde_json::json;
///
/// #[tokio::main]
/// async fn main() -> Result<(), Box<dyn std::error::Error>> {
///     let db = DatabaseService::new(PathBuf::from("./data/test.db")).await?;
///     let service = NodeService::new(db)?;
///
///     let node = Node::new(
///         "text".to_string(),
///         "Hello World".to_string(),
///         None,
///         json!({}),
///     );
///
///     let id = service.create_node(node).await?;
///     println!("Created node: {}", id);
///     Ok(())
/// }
/// ```
#[derive(Clone)]
pub struct NodeService {
    /// Database service for persistence
    db: Arc<DatabaseService>,

    /// Behavior registry for validation
    behaviors: Arc<NodeBehaviorRegistry>,
}

impl NodeService {
    /// Create a new NodeService
    ///
    /// Initializes the service with a DatabaseService and creates a default
    /// NodeBehaviorRegistry with Text, Task, and Date behaviors.
    ///
    /// # Arguments
    ///
    /// * `db` - DatabaseService instance
    ///
    /// # Examples
    ///
    /// ```no_run
    /// # use nodespace_core::services::NodeService;
    /// # use nodespace_core::db::DatabaseService;
    /// # use std::path::PathBuf;
    /// # #[tokio::main]
    /// # async fn main() -> Result<(), Box<dyn std::error::Error>> {
    /// let db = DatabaseService::new(PathBuf::from("./data/test.db")).await?;
    /// let service = NodeService::new(db)?;
    /// # Ok(())
    /// # }
    /// ```
    pub fn new(db: DatabaseService) -> Result<Self, NodeServiceError> {
        Ok(Self {
            db: Arc::new(db),
            behaviors: Arc::new(NodeBehaviorRegistry::new()),
        })
    }

    /// Create a new node
    ///
    /// Validates the node using the appropriate behavior (Text, Task, or Date),
    /// then inserts it into the database.
    ///
    /// # Arguments
    ///
    /// * `node` - The node to create
    ///
    /// # Returns
    ///
    /// The ID of the created node
    ///
    /// # Errors
    ///
    /// Returns error if:
    /// - Node validation fails
    /// - Parent node doesn't exist (if parent_id is set)
    /// - Root node doesn't exist (if container_node_id is set)
    /// - Database insertion fails
    ///
    /// # Examples
    ///
    /// ```no_run
    /// # use nodespace_core::services::NodeService;
    /// # use nodespace_core::db::DatabaseService;
    /// # use nodespace_core::models::Node;
    /// # use std::path::PathBuf;
    /// # use serde_json::json;
    /// # #[tokio::main]
    /// # async fn main() -> Result<(), Box<dyn std::error::Error>> {
    /// # let db = DatabaseService::new(PathBuf::from("./test.db")).await?;
    /// # let service = NodeService::new(db)?;
    /// let node = Node::new(
    ///     "text".to_string(),
    ///     "My note".to_string(),
    ///     None,
    ///     json!({}),
    /// );
    /// let id = service.create_node(node).await?;
    /// # Ok(())
    /// # }
    /// ```
    pub async fn create_node(&self, node: Node) -> Result<String, NodeServiceError> {
        // Validate node using behavior registry
        self.behaviors.validate_node(&node)?;

        // Validate parent exists if parent_id is set
        if let Some(ref parent_id) = node.parent_id {
            let parent_exists = self.node_exists(parent_id).await?;
            if !parent_exists {
                return Err(NodeServiceError::invalid_parent(parent_id));
            }
        }

        // Validate root exists if container_node_id is set
        if let Some(ref container_node_id) = node.container_node_id {
            let root_exists = self.node_exists(container_node_id).await?;
            if !root_exists {
                return Err(NodeServiceError::invalid_root(container_node_id));
            }
        }

        // Insert into database
        // Database defaults handle created_at and modified_at timestamps automatically
        let conn = self.db.connect()?;

        let properties_json = serde_json::to_string(&node.properties)
            .map_err(|e| NodeServiceError::serialization_error(e.to_string()))?;

        conn.execute(
            "INSERT INTO nodes (id, node_type, content, parent_id, container_node_id, before_sibling_id, properties, embedding_vector)
             VALUES (?, ?, ?, ?, ?, ?, ?, ?)",
            (
                node.id.as_str(),
                node.node_type.as_str(),
                node.content.as_str(),
                node.parent_id.as_deref(),
                node.container_node_id.as_deref(),
                node.before_sibling_id.as_deref(),
                properties_json.as_str(),
                node.embedding_vector.as_deref(),
            ),
        )
        .await
        .map_err(|e| NodeServiceError::query_failed(format!("Failed to insert node: {}", e)))?;

        Ok(node.id)
    }

    /// Create a mention relationship between two existing nodes
    ///
    /// Adds an entry to the node_mentions table to track that one node mentions another.
    /// This enables backlink/references functionality.
    ///
    /// # Arguments
    ///
    /// * `mentioning_node_id` - ID of the node that contains the mention
    /// * `mentioned_node_id` - ID of the node being mentioned
    ///
    /// # Returns
    ///
    /// `Ok(())` if successful
    ///
    /// # Errors
    ///
    /// Returns error if:
    /// - Either node doesn't exist
    /// - Database insertion fails
    ///
    /// # Examples
    ///
    /// ```no_run
    /// # use nodespace_core::services::NodeService;
    /// # use nodespace_core::db::DatabaseService;
    /// # use std::path::PathBuf;
    /// # #[tokio::main]
    /// # async fn main() -> Result<(), Box<dyn std::error::Error>> {
    /// # let db = DatabaseService::new(PathBuf::from("./test.db")).await?;
    /// # let service = NodeService::new(db)?;
    /// // Create mention: "daily-note" mentions "project-planning"
    /// service.create_mention("daily-note-id", "project-planning-id").await?;
    /// # Ok(())
    /// # }
    /// ```
    pub async fn create_mention(
        &self,
        mentioning_node_id: &str,
        mentioned_node_id: &str,
    ) -> Result<(), NodeServiceError> {
        // Validate both nodes exist
        if !self.node_exists(mentioning_node_id).await? {
            return Err(NodeServiceError::node_not_found(mentioning_node_id));
        }
        if !self.node_exists(mentioned_node_id).await? {
            return Err(NodeServiceError::node_not_found(mentioned_node_id));
        }

        let conn = self.db.connect()?;

        conn.execute(
            "INSERT OR IGNORE INTO node_mentions (node_id, mentions_node_id)
             VALUES (?, ?)",
            (mentioning_node_id, mentioned_node_id),
        )
        .await
        .map_err(|e| NodeServiceError::query_failed(format!("Failed to create mention: {}", e)))?;

        Ok(())
    }

    /// Get a node by ID
    ///
    /// # Arguments
    ///
    /// * `id` - The node ID to fetch
    ///
    /// # Returns
    ///
    /// `Some(Node)` if found, `None` if not found
    ///
    /// # Examples
    ///
    /// ```no_run
    /// # use nodespace_core::services::NodeService;
    /// # use nodespace_core::db::DatabaseService;
    /// # use std::path::PathBuf;
    /// # #[tokio::main]
    /// # async fn main() -> Result<(), Box<dyn std::error::Error>> {
    /// # let db = DatabaseService::new(PathBuf::from("./test.db")).await?;
    /// # let service = NodeService::new(db)?;
    /// if let Some(node) = service.get_node("node-id-123").await? {
    ///     println!("Found: {}", node.content);
    /// }
    /// # Ok(())
    /// # }
    /// ```
    pub async fn get_node(&self, id: &str) -> Result<Option<Node>, NodeServiceError> {
        let conn = self.db.connect()?;

        let mut stmt = conn
            .prepare(
                "SELECT id, node_type, content, parent_id, container_node_id, before_sibling_id,
                        created_at, modified_at, properties, embedding_vector
                 FROM nodes WHERE id = ?",
            )
            .await
            .map_err(|e| {
                NodeServiceError::query_failed(format!("Failed to prepare query: {}", e))
            })?;

        let mut rows = stmt.query([id]).await.map_err(|e| {
            NodeServiceError::query_failed(format!("Failed to execute query: {}", e))
        })?;

        if let Some(row) = rows
            .next()
            .await
            .map_err(|e| NodeServiceError::query_failed(e.to_string()))?
        {
            let mut node = self.row_to_node(row)?;
            self.populate_mentions(&mut node).await?;
            Ok(Some(node))
        } else {
            Ok(None)
        }
    }

    /// Update a node
    ///
    /// Performs a partial update using the NodeUpdate struct. Only provided fields
    /// will be updated. Handles the double-Option pattern for nullable fields.
    ///
    /// # Arguments
    ///
    /// * `id` - The node ID to update
    /// * `update` - The fields to update
    ///
    /// # Errors
    ///
    /// Returns error if:
    /// - Node doesn't exist
    /// - Validation fails after update
    /// - Database update fails
    ///
    /// # Examples
    ///
    /// ```no_run
    /// # use nodespace_core::services::NodeService;
    /// # use nodespace_core::db::DatabaseService;
    /// # use nodespace_core::models::NodeUpdate;
    /// # use std::path::PathBuf;
    /// # #[tokio::main]
    /// # async fn main() -> Result<(), Box<dyn std::error::Error>> {
    /// # let db = DatabaseService::new(PathBuf::from("./test.db")).await?;
    /// # let service = NodeService::new(db)?;
    /// let update = NodeUpdate::new()
    ///     .with_content("Updated content".to_string());
    /// service.update_node("node-id", update).await?;
    /// # Ok(())
    /// # }
    /// ```
    pub async fn update_node(&self, id: &str, update: NodeUpdate) -> Result<(), NodeServiceError> {
        if update.is_empty() {
            return Err(NodeServiceError::invalid_update(
                "Update contains no changes",
            ));
        }

        // Get existing node to validate update
        let existing = self
            .get_node(id)
            .await?
            .ok_or_else(|| NodeServiceError::node_not_found(id))?;

        // For simplicity with libsql, we'll fetch the node, apply updates, and replace entirely
        let mut updated = existing.clone();
        let mut content_changed = false;

        if let Some(node_type) = update.node_type {
            updated.node_type = node_type;
        }

        if let Some(content) = update.content {
            if updated.content != content {
                content_changed = true;
            }
            updated.content = content;
        }

        if let Some(parent_id) = update.parent_id {
            updated.parent_id = parent_id;
        }

        if let Some(container_node_id) = update.container_node_id {
            updated.container_node_id = container_node_id;
        }

        if let Some(before_sibling_id) = update.before_sibling_id {
            updated.before_sibling_id = before_sibling_id;
        }

        if let Some(properties) = update.properties {
            updated.properties = properties;
        }

        if let Some(embedding_vector) = update.embedding_vector {
            updated.embedding_vector = embedding_vector;
        }

        // Validate updated node
        self.behaviors.validate_node(&updated)?;

        // Execute update - database will auto-update modified_at via trigger or default
        let conn = self.db.connect()?;
        let properties_json = serde_json::to_string(&updated.properties)
            .map_err(|e| NodeServiceError::serialization_error(e.to_string()))?;

<<<<<<< HEAD
        conn.execute(
            "UPDATE nodes SET node_type = ?, content = ?, parent_id = ?, container_node_id = ?, before_sibling_id = ?, modified_at = CURRENT_TIMESTAMP, properties = ?, embedding_vector = ? WHERE id = ?",
            (
                updated.node_type.as_str(),
                updated.content.as_str(),
                updated.parent_id.as_deref(),
                updated.container_node_id.as_deref(),
                updated.before_sibling_id.as_deref(),
                properties_json.as_str(),
                updated.embedding_vector.as_deref(),
                id,
            ),
        )
        .await
        .map_err(|e| NodeServiceError::query_failed(format!("Failed to update node: {}", e)))?;
=======
        // If content changed and this is a topic node, mark as stale
        if content_changed && updated.node_type == "topic" {
            conn.execute(
                "UPDATE nodes SET node_type = ?, content = ?, parent_id = ?, origin_node_id = ?, before_sibling_id = ?, modified_at = CURRENT_TIMESTAMP, properties = ?, embedding_vector = ?, embedding_stale = TRUE, last_content_update = CURRENT_TIMESTAMP WHERE id = ?",
                (
                    updated.node_type.as_str(),
                    updated.content.as_str(),
                    updated.parent_id.as_deref(),
                    updated.origin_node_id.as_deref(),
                    updated.before_sibling_id.as_deref(),
                    properties_json.as_str(),
                    updated.embedding_vector.as_deref(),
                    id,
                ),
            )
            .await
            .map_err(|e| NodeServiceError::query_failed(format!("Failed to update node: {}", e)))?;
        } else {
            conn.execute(
                "UPDATE nodes SET node_type = ?, content = ?, parent_id = ?, origin_node_id = ?, before_sibling_id = ?, modified_at = CURRENT_TIMESTAMP, properties = ?, embedding_vector = ? WHERE id = ?",
                (
                    updated.node_type.as_str(),
                    updated.content.as_str(),
                    updated.parent_id.as_deref(),
                    updated.origin_node_id.as_deref(),
                    updated.before_sibling_id.as_deref(),
                    properties_json.as_str(),
                    updated.embedding_vector.as_deref(),
                    id,
                ),
            )
            .await
            .map_err(|e| NodeServiceError::query_failed(format!("Failed to update node: {}", e)))?;
        }
>>>>>>> f78dc87c

        Ok(())
    }

    /// Delete a node
    ///
    /// Deletes a node and all its children (cascade delete).
    ///
    /// # Arguments
    ///
    /// * `id` - The node ID to delete
    ///
    /// # Errors
    ///
    /// Returns error if node doesn't exist or database deletion fails
    ///
    /// # Examples
    ///
    /// ```no_run
    /// # use nodespace_core::services::NodeService;
    /// # use nodespace_core::db::DatabaseService;
    /// # use std::path::PathBuf;
    /// # #[tokio::main]
    /// # async fn main() -> Result<(), Box<dyn std::error::Error>> {
    /// # let db = DatabaseService::new(PathBuf::from("./test.db")).await?;
    /// # let service = NodeService::new(db)?;
    /// service.delete_node("node-id-123").await?;
    /// # Ok(())
    /// # }
    /// ```
    pub async fn delete_node(&self, id: &str) -> Result<(), NodeServiceError> {
        let conn = self.db.connect()?;

        let rows_affected = conn
            .execute("DELETE FROM nodes WHERE id = ?", [id])
            .await
            .map_err(|e| NodeServiceError::query_failed(format!("Failed to delete node: {}", e)))?;

        if rows_affected == 0 {
            return Err(NodeServiceError::node_not_found(id));
        }

        Ok(())
    }

    /// Get children of a node
    ///
    /// Returns all direct children of the specified parent node.
    ///
    /// # Arguments
    ///
    /// * `parent_id` - The parent node ID
    ///
    /// # Returns
    ///
    /// Vector of child nodes (empty if no children)
    ///
    /// # Examples
    ///
    /// ```no_run
    /// # use nodespace_core::services::NodeService;
    /// # use nodespace_core::db::DatabaseService;
    /// # use std::path::PathBuf;
    /// # #[tokio::main]
    /// # async fn main() -> Result<(), Box<dyn std::error::Error>> {
    /// # let db = DatabaseService::new(PathBuf::from("./test.db")).await?;
    /// # let service = NodeService::new(db)?;
    /// let children = service.get_children("parent-id").await?;
    /// println!("Found {} children", children.len());
    /// # Ok(())
    /// # }
    /// ```
    pub async fn get_children(&self, parent_id: &str) -> Result<Vec<Node>, NodeServiceError> {
        let filter = NodeFilter::new()
            .with_parent_id(parent_id.to_string())
            .with_order_by(OrderBy::CreatedAsc);

        let mut children = self.query_nodes(filter).await?;

        // Sort children by sibling linked list (before_sibling_id)
        // This reconstructs the proper order independent of creation time
        self.sort_by_sibling_order(&mut children);

        Ok(children)
    }

    /// Bulk fetch all nodes belonging to an origin node (viewer/page)
    ///
    /// This is the efficient way to load a complete document tree:
    /// 1. Single database query fetches all nodes with the same container_node_id
    /// 2. In-memory hierarchy reconstruction using parent_id and before_sibling_id
    ///
    /// This avoids making multiple queries for each level of the tree.
    ///
    /// # Arguments
    ///
    /// * `container_node_id` - The ID of the origin node (e.g., date page ID)
    ///
    /// # Returns
    ///
    /// Vector of all nodes that belong to this origin, unsorted.
    /// Caller should use `sort_by_sibling_order()` or build a tree structure.
    ///
    /// # Examples
    ///
    /// ```no_run
    /// # use nodespace_core::services::NodeService;
    /// # use nodespace_core::db::DatabaseService;
    /// # use std::path::PathBuf;
    /// # async fn example() -> Result<(), Box<dyn std::error::Error>> {
    /// # let db = DatabaseService::new(PathBuf::from("./test.db")).await?;
    /// # let service = NodeService::new(db)?;
    /// // Fetch all nodes for a date page
    /// let nodes = service.get_nodes_by_origin_id("2025-10-05").await?;
    /// println!("Found {} nodes in this document", nodes.len());
    /// # Ok(())
    /// # }
    /// ```
    pub async fn get_nodes_by_origin_id(
        &self,
        container_node_id: &str,
    ) -> Result<Vec<Node>, NodeServiceError> {
        let filter = NodeFilter::new().with_container_node_id(container_node_id.to_string());

        self.query_nodes(filter).await
    }

    /// Sort nodes by their sibling linked list order
    ///
    /// Nodes use before_sibling_id to form a linked list:
    /// - before_sibling_id = None means it's the first node
    /// - before_sibling_id = Some(id) means it comes after node with that id
    ///
    /// This function reconstructs the proper order by following the chain.
    fn sort_by_sibling_order(&self, nodes: &mut Vec<Node>) {
        if nodes.is_empty() {
            return;
        }

        // Build a map of id -> node for quick lookup
        let mut node_map: std::collections::HashMap<String, Node> =
            nodes.drain(..).map(|n| (n.id.clone(), n)).collect();

        // Find the first node (before_sibling_id is None)
        let first_node = node_map
            .values()
            .find(|n| n.before_sibling_id.is_none())
            .cloned();

        if let Some(first) = first_node {
            let mut ordered = vec![first.clone()];
            node_map.remove(&first.id);

            // Follow the chain: find nodes that have before_sibling_id = current node's id
            while !node_map.is_empty() {
                let current_id = ordered.last().unwrap().id.clone();

                // Find the next node in the chain
                let next = node_map
                    .values()
                    .find(|n| n.before_sibling_id.as_ref() == Some(&current_id))
                    .cloned();

                if let Some(next_node) = next {
                    let next_id = next_node.id.clone();
                    ordered.push(next_node);
                    node_map.remove(&next_id);
                } else {
                    // Chain broken or multiple chains - append remaining nodes by creation time
                    let mut remaining: Vec<Node> = node_map.values().cloned().collect();
                    remaining.sort_by(|a, b| a.created_at.cmp(&b.created_at));
                    ordered.extend(remaining);
                    break;
                }
            }

            *nodes = ordered;
        } else {
            // No node with before_sibling_id = None found
            // Fall back to creation time ordering
            nodes.sort_by(|a, b| a.created_at.cmp(&b.created_at));
        }
    }

    /// Move a node to a new parent
    ///
    /// Updates the parent_id and container_node_id of a node, maintaining hierarchy consistency.
    ///
    /// # Arguments
    ///
    /// * `node_id` - The node to move
    /// * `new_parent` - The new parent ID (None to make it a root node)
    ///
    /// # Errors
    ///
    /// Returns error if:
    /// - Node doesn't exist
    /// - New parent doesn't exist
    /// - Move would create circular reference
    ///
    /// # Examples
    ///
    /// ```no_run
    /// # use nodespace_core::services::NodeService;
    /// # use nodespace_core::db::DatabaseService;
    /// # use std::path::PathBuf;
    /// # #[tokio::main]
    /// # async fn main() -> Result<(), Box<dyn std::error::Error>> {
    /// # let db = DatabaseService::new(PathBuf::from("./test.db")).await?;
    /// # let service = NodeService::new(db)?;
    /// // Move node under new parent
    /// service.move_node("node-id", Some("new-parent-id")).await?;
    ///
    /// // Make node a root
    /// service.move_node("node-id", None).await?;
    /// # Ok(())
    /// # }
    /// ```
    pub async fn move_node(
        &self,
        node_id: &str,
        new_parent: Option<&str>,
    ) -> Result<(), NodeServiceError> {
        // Verify node exists
        let _node = self
            .get_node(node_id)
            .await?
            .ok_or_else(|| NodeServiceError::node_not_found(node_id))?;

        // Verify new parent exists if provided
        if let Some(parent_id) = new_parent {
            let parent_exists = self.node_exists(parent_id).await?;
            if !parent_exists {
                return Err(NodeServiceError::invalid_parent(parent_id));
            }

            // Check for circular reference - parent_id cannot be a descendant of node_id
            if self.is_descendant(node_id, parent_id).await? {
                return Err(NodeServiceError::circular_reference(format!(
                    "Cannot move node {} under its descendant {}",
                    node_id, parent_id
                )));
            }
        }

        // Determine new container_node_id
        let new_container_node_id = match new_parent {
            Some(parent_id) => {
                // Get parent's container_node_id, or use parent as root if it's a root node
                let parent = self
                    .get_node(parent_id)
                    .await?
                    .ok_or_else(|| NodeServiceError::invalid_parent(parent_id))?;
                parent.container_node_id.or(Some(parent_id.to_string()))
            }
            None => None, // Node becomes a root
        };

        let update = NodeUpdate {
            parent_id: Some(new_parent.map(String::from)),
            container_node_id: Some(new_container_node_id),
            ..Default::default()
        };

        self.update_node(node_id, update).await
    }

    /// Reorder siblings using before_sibling_id pointer
    ///
    /// Sets the before_sibling_id to position a node in its sibling list.
    ///
    /// # Arguments
    ///
    /// * `node_id` - The node to reorder
    /// * `before_sibling_id` - The sibling to position before (None = end of list)
    ///
    /// # Examples
    ///
    /// ```no_run
    /// # use nodespace_core::services::NodeService;
    /// # use nodespace_core::db::DatabaseService;
    /// # use std::path::PathBuf;
    /// # #[tokio::main]
    /// # async fn main() -> Result<(), Box<dyn std::error::Error>> {
    /// # let db = DatabaseService::new(PathBuf::from("./test.db")).await?;
    /// # let service = NodeService::new(db)?;
    /// // Position node before sibling
    /// service.reorder_siblings("node-id", Some("sibling-id")).await?;
    ///
    /// // Move to end of list
    /// service.reorder_siblings("node-id", None).await?;
    /// # Ok(())
    /// # }
    /// ```
    pub async fn reorder_siblings(
        &self,
        node_id: &str,
        before_sibling_id: Option<&str>,
    ) -> Result<(), NodeServiceError> {
        // Verify node exists
        let _node = self
            .get_node(node_id)
            .await?
            .ok_or_else(|| NodeServiceError::node_not_found(node_id))?;

        // Verify sibling exists if provided
        if let Some(sibling_id) = before_sibling_id {
            let sibling_exists = self.node_exists(sibling_id).await?;
            if !sibling_exists {
                return Err(NodeServiceError::hierarchy_violation(format!(
                    "Sibling node {} does not exist",
                    sibling_id
                )));
            }
        }

        let update = NodeUpdate {
            before_sibling_id: Some(before_sibling_id.map(String::from)),
            ..Default::default()
        };

        self.update_node(node_id, update).await
    }

    /// Query nodes with filtering
    ///
    /// Executes a filtered query using NodeFilter.
    ///
    /// # Arguments
    ///
    /// * `filter` - The filter criteria
    ///
    /// # Returns
    ///
    /// Vector of matching nodes
    ///
    /// # Examples
    ///
    /// ```no_run
    /// # use nodespace_core::services::NodeService;
    /// # use nodespace_core::db::DatabaseService;
    /// # use nodespace_core::models::NodeFilter;
    /// # use std::path::PathBuf;
    /// # #[tokio::main]
    /// # async fn main() -> Result<(), Box<dyn std::error::Error>> {
    /// # let db = DatabaseService::new(PathBuf::from("./test.db")).await?;
    /// # let service = NodeService::new(db)?;
    /// let filter = NodeFilter::new()
    ///     .with_node_type("task".to_string())
    ///     .with_limit(10);
    /// let nodes = service.query_nodes(filter).await?;
    /// # Ok(())
    /// # }
    /// ```
    pub async fn query_nodes(&self, filter: NodeFilter) -> Result<Vec<Node>, NodeServiceError> {
        // Use connection with busy timeout for better concurrency handling
        let conn = self.db.connect_with_timeout().await?;

        // For simple queries, we'll use specific patterns. Complex dynamic queries need a query builder
        // For this implementation, we'll handle the most common cases

        if let Some(ref node_type) = filter.node_type {
            // Query by node_type
            let order_clause = match filter.order_by {
                Some(OrderBy::CreatedAsc) => " ORDER BY created_at ASC",
                Some(OrderBy::CreatedDesc) => " ORDER BY created_at DESC",
                Some(OrderBy::ModifiedAsc) => " ORDER BY modified_at ASC",
                Some(OrderBy::ModifiedDesc) => " ORDER BY modified_at DESC",
                _ => "",
            };

            let limit_clause = filter
                .limit
                .map(|l| format!(" LIMIT {}", l))
                .unwrap_or_default();

            let query = format!(
                "SELECT id, node_type, content, parent_id, container_node_id, before_sibling_id, created_at, modified_at, properties, embedding_vector FROM nodes WHERE node_type = ?{}{}",
                order_clause, limit_clause
            );

            let mut stmt = conn.prepare(&query).await.map_err(|e| {
                NodeServiceError::query_failed(format!("Failed to prepare query: {}", e))
            })?;

            let mut rows = stmt.query([node_type.as_str()]).await.map_err(|e| {
                NodeServiceError::query_failed(format!("Failed to execute query: {}", e))
            })?;

            let mut nodes = Vec::new();
            while let Some(row) = rows
                .next()
                .await
                .map_err(|e| NodeServiceError::query_failed(e.to_string()))?
            {
                nodes.push(self.row_to_node(row)?);
            }

            return Ok(nodes);
        } else if let Some(ref parent_id) = filter.parent_id {
            // Query by parent_id
            let order_clause = match filter.order_by {
                Some(OrderBy::CreatedAsc) => " ORDER BY created_at ASC",
                Some(OrderBy::CreatedDesc) => " ORDER BY created_at DESC",
                Some(OrderBy::ModifiedAsc) => " ORDER BY modified_at ASC",
                Some(OrderBy::ModifiedDesc) => " ORDER BY modified_at DESC",
                _ => "",
            };

            let limit_clause = filter
                .limit
                .map(|l| format!(" LIMIT {}", l))
                .unwrap_or_default();

            let query = format!(
                "SELECT id, node_type, content, parent_id, container_node_id, before_sibling_id, created_at, modified_at, properties, embedding_vector FROM nodes WHERE parent_id = ?{}{}",
                order_clause, limit_clause
            );

            let mut stmt = conn.prepare(&query).await.map_err(|e| {
                NodeServiceError::query_failed(format!("Failed to prepare query: {}", e))
            })?;

            let mut rows = stmt.query([parent_id.as_str()]).await.map_err(|e| {
                NodeServiceError::query_failed(format!("Failed to execute query: {}", e))
            })?;

            let mut nodes = Vec::new();
            while let Some(row) = rows
                .next()
                .await
                .map_err(|e| NodeServiceError::query_failed(e.to_string()))?
            {
                nodes.push(self.row_to_node(row)?);
            }

            return Ok(nodes);
        } else if let Some(ref container_node_id) = filter.container_node_id {
            // Query by container_node_id (bulk fetch optimization)
            let order_clause = match filter.order_by {
                Some(OrderBy::CreatedAsc) => " ORDER BY created_at ASC",
                Some(OrderBy::CreatedDesc) => " ORDER BY created_at DESC",
                Some(OrderBy::ModifiedAsc) => " ORDER BY modified_at ASC",
                Some(OrderBy::ModifiedDesc) => " ORDER BY modified_at DESC",
                _ => "",
            };

            let limit_clause = filter
                .limit
                .map(|l| format!(" LIMIT {}", l))
                .unwrap_or_default();

            let query = format!(
                "SELECT id, node_type, content, parent_id, container_node_id, before_sibling_id, created_at, modified_at, properties, embedding_vector FROM nodes WHERE container_node_id = ?{}{}",
                order_clause, limit_clause
            );

            let mut stmt = conn.prepare(&query).await.map_err(|e| {
                NodeServiceError::query_failed(format!("Failed to prepare query: {}", e))
            })?;

            let mut rows = stmt
                .query([container_node_id.as_str()])
                .await
                .map_err(|e| {
                    NodeServiceError::query_failed(format!("Failed to execute query: {}", e))
                })?;

            let mut nodes = Vec::new();
            while let Some(row) = rows
                .next()
                .await
                .map_err(|e| NodeServiceError::query_failed(e.to_string()))?
            {
                nodes.push(self.row_to_node(row)?);
            }

            return Ok(nodes);
        }

        // Default: return all nodes (with optional ordering/limit)
        let order_clause = match filter.order_by {
            Some(OrderBy::CreatedAsc) => " ORDER BY created_at ASC",
            Some(OrderBy::CreatedDesc) => " ORDER BY created_at DESC",
            Some(OrderBy::ModifiedAsc) => " ORDER BY modified_at ASC",
            Some(OrderBy::ModifiedDesc) => " ORDER BY modified_at DESC",
            _ => "",
        };

        let limit_clause = filter
            .limit
            .map(|l| format!(" LIMIT {}", l))
            .unwrap_or_default();

        let query = format!(
            "SELECT id, node_type, content, parent_id, container_node_id, before_sibling_id, created_at, modified_at, properties, embedding_vector FROM nodes{}{}",
            order_clause, limit_clause
        );

        let mut stmt = conn.prepare(&query).await.map_err(|e| {
            NodeServiceError::query_failed(format!("Failed to prepare query: {}", e))
        })?;

        let mut rows = stmt.query(()).await.map_err(|e| {
            NodeServiceError::query_failed(format!("Failed to execute query: {}", e))
        })?;

        let mut nodes = Vec::new();
        while let Some(row) = rows
            .next()
            .await
            .map_err(|e| NodeServiceError::query_failed(e.to_string()))?
        {
            nodes.push(self.row_to_node(row)?);
        }

        Ok(nodes)
    }

    /// Query nodes with simple query parameters
    ///
    /// This is a simpler alternative to `query_nodes` for common query patterns.
    /// Supports queries by ID, mentioned_by, content_contains, and node_type.
    ///
    /// # Arguments
    ///
    /// * `query` - Query parameters (see NodeQuery for details)
    ///
    /// # Returns
    ///
    /// * `Ok(Vec<Node>)` - List of matching nodes
    /// * `Err(NodeServiceError)` - If database operation fails
    ///
    /// # Examples
    ///
    /// ```no_run
    /// # use nodespace_core::models::NodeQuery;
    /// # use nodespace_core::services::NodeService;
    /// # use nodespace_core::db::DatabaseService;
    /// # use std::path::PathBuf;
    /// # #[tokio::main]
    /// # async fn main() -> Result<(), Box<dyn std::error::Error>> {
    /// # let db = DatabaseService::new(PathBuf::from("./test.db")).await?;
    /// # let service = NodeService::new(db)?;
    /// // Query by ID
    /// let query = NodeQuery::by_id("node-123".to_string());
    /// let nodes = service.query_nodes_simple(query).await?;
    ///
    /// // Query nodes that mention another node
    /// let query = NodeQuery::mentioned_by("target-node".to_string());
    /// let nodes = service.query_nodes_simple(query).await?;
    ///
    /// // Full-text search
    /// let query = NodeQuery::content_contains("search term".to_string()).with_limit(10);
    /// let nodes = service.query_nodes_simple(query).await?;
    /// # Ok(())
    /// # }
    /// ```
    pub async fn query_nodes_simple(
        &self,
        query: crate::models::NodeQuery,
    ) -> Result<Vec<Node>, NodeServiceError> {
        // Use connection with busy timeout to prevent immediate failure on lock contention
        // This is especially important for queries that might run concurrently with deletes
        let conn = self.db.connect_with_timeout().await?;

        // Priority 1: Query by ID (exact match)
        if let Some(ref id) = query.id {
            if let Some(node) = self.get_node(id).await? {
                return Ok(vec![node]);
            } else {
                return Ok(vec![]);
            }
        }

        // Priority 2: Query nodes that mention a specific node (mentioned_by)
        // Uses the node_mentions table for efficient lookups
        if let Some(ref mentioned_node_id) = query.mentioned_by {
            let limit_clause = query
                .limit
                .map(|l| format!(" LIMIT {}", l))
                .unwrap_or_default();

            // Query node_mentions table to find nodes that reference the target
            let sql_query = format!(
                "SELECT n.id, n.node_type, n.content, n.parent_id, n.container_node_id, n.before_sibling_id, n.created_at, n.modified_at, n.properties, n.embedding_vector
                 FROM nodes n
                 INNER JOIN node_mentions nm ON n.id = nm.node_id
                 WHERE nm.mentions_node_id = ?{}",
                limit_clause
            );

            let mut stmt = conn.prepare(&sql_query).await.map_err(|e| {
                NodeServiceError::query_failed(format!(
                    "Failed to prepare mentioned_by query: {}",
                    e
                ))
            })?;

            let mut rows = stmt
                .query([mentioned_node_id.as_str()])
                .await
                .map_err(|e| {
                    NodeServiceError::query_failed(format!(
                        "Failed to execute mentioned_by query: {}",
                        e
                    ))
                })?;

            let mut nodes = Vec::new();
            // TODO(performance): This creates N+1 query pattern (2 queries per node).
            // Consider implementing populate_mentions_batch() when queries regularly
            // return >50 nodes. See issue #158 for batch optimization implementation.
            while let Some(row) = rows
                .next()
                .await
                .map_err(|e| NodeServiceError::query_failed(e.to_string()))?
            {
                let mut node = self.row_to_node(row)?;
                self.populate_mentions(&mut node).await?;
                nodes.push(node);
            }

            return Ok(nodes);
        }

        // Priority 3: Query by content substring (case-insensitive LIKE)
        if let Some(ref content_search) = query.content_contains {
            let content_pattern = format!("%{}%", content_search);
            let limit_clause = query
                .limit
                .map(|l| format!(" LIMIT {}", l))
                .unwrap_or_default();

            // Determine SQL query based on whether node_type is specified
            let mut rows = if let Some(ref node_type) = query.node_type {
                // Case 1: Filter by both content and node_type
                let sql = format!(
                    "SELECT id, node_type, content, parent_id, container_node_id, before_sibling_id, created_at, modified_at, properties, embedding_vector
                     FROM nodes WHERE content LIKE ? AND node_type = ?{}",
                    limit_clause
                );

                let mut stmt = conn.prepare(&sql).await.map_err(|e| {
                    NodeServiceError::query_failed(format!(
                        "Failed to prepare content_contains query: {}",
                        e
                    ))
                })?;

                stmt.query([content_pattern.as_str(), node_type.as_str()])
                    .await
                    .map_err(|e| {
                        NodeServiceError::query_failed(format!(
                            "Failed to execute content_contains query: {}",
                            e
                        ))
                    })?
            } else {
                // Case 2: Filter by content only
                let sql = format!(
                    "SELECT id, node_type, content, parent_id, container_node_id, before_sibling_id, created_at, modified_at, properties, embedding_vector
                     FROM nodes WHERE content LIKE ?{}",
                    limit_clause
                );

                let mut stmt = conn.prepare(&sql).await.map_err(|e| {
                    NodeServiceError::query_failed(format!(
                        "Failed to prepare content_contains query: {}",
                        e
                    ))
                })?;

                stmt.query([content_pattern.as_str()]).await.map_err(|e| {
                    NodeServiceError::query_failed(format!(
                        "Failed to execute content_contains query: {}",
                        e
                    ))
                })?
            };

            // Collect results with mentions populated
            let mut nodes = Vec::new();
            // TODO(performance): This creates N+1 query pattern (2 queries per node).
            // Consider implementing populate_mentions_batch() when queries regularly
            // return >50 nodes. See issue #158 for batch optimization implementation.
            while let Some(row) = rows
                .next()
                .await
                .map_err(|e| NodeServiceError::query_failed(e.to_string()))?
            {
                let mut node = self.row_to_node(row)?;
                self.populate_mentions(&mut node).await?;
                nodes.push(node);
            }

            return Ok(nodes);
        }

        // Priority 4: Query by node_type only
        if let Some(ref node_type) = query.node_type {
            let limit_clause = query
                .limit
                .map(|l| format!(" LIMIT {}", l))
                .unwrap_or_default();

            let sql_query = format!(
                "SELECT id, node_type, content, parent_id, container_node_id, before_sibling_id, created_at, modified_at, properties, embedding_vector
                 FROM nodes WHERE node_type = ?{}",
                limit_clause
            );

            let mut stmt = conn.prepare(&sql_query).await.map_err(|e| {
                NodeServiceError::query_failed(format!("Failed to prepare node_type query: {}", e))
            })?;

            let mut rows = stmt.query([node_type.as_str()]).await.map_err(|e| {
                NodeServiceError::query_failed(format!("Failed to execute node_type query: {}", e))
            })?;

            let mut nodes = Vec::new();
            while let Some(row) = rows
                .next()
                .await
                .map_err(|e| NodeServiceError::query_failed(e.to_string()))?
            {
                nodes.push(self.row_to_node(row)?);
            }

            return Ok(nodes);
        }

        // Default: Empty query returns no results (safer than returning all nodes)
        Ok(vec![])
    }

    // Helper methods

    /// Check if a node exists
    async fn node_exists(&self, id: &str) -> Result<bool, NodeServiceError> {
        let conn = self.db.connect()?;

        let mut stmt = conn
            .prepare("SELECT COUNT(*) FROM nodes WHERE id = ?")
            .await
            .map_err(|e| {
                NodeServiceError::query_failed(format!("Failed to prepare query: {}", e))
            })?;

        let mut rows = stmt.query([id]).await.map_err(|e| {
            NodeServiceError::query_failed(format!("Failed to execute query: {}", e))
        })?;

        if let Some(row) = rows
            .next()
            .await
            .map_err(|e| NodeServiceError::query_failed(e.to_string()))?
        {
            let count: i64 = row
                .get(0)
                .map_err(|e| NodeServiceError::query_failed(e.to_string()))?;
            Ok(count > 0)
        } else {
            Ok(false)
        }
    }

    /// Check if potential_descendant is a descendant of node_id
    /// This prevents circular references when moving nodes
    async fn is_descendant(
        &self,
        node_id: &str,
        potential_descendant: &str,
    ) -> Result<bool, NodeServiceError> {
        // Walk up from potential_descendant to see if we reach node_id
        let mut current_id = potential_descendant.to_string();

        for _ in 0..1000 {
            // Prevent infinite loops
            if current_id == node_id {
                return Ok(true); // Found node_id, so potential_descendant IS a descendant
            }

            if let Some(node) = self.get_node(&current_id).await? {
                if let Some(parent_id) = node.parent_id {
                    current_id = parent_id;
                } else {
                    break; // Reached root without finding node_id
                }
            } else {
                break;
            }
        }

        Ok(false)
    }

    /// Bulk create multiple nodes in a transaction
    ///
    /// Creates multiple nodes atomically. If any node fails validation or insertion,
    /// the entire transaction is rolled back.
    ///
    /// # Arguments
    ///
    /// * `nodes` - Vector of nodes to create
    ///
    /// # Returns
    ///
    /// Vector of created node IDs in the same order as input
    ///
    /// # Errors
    ///
    /// Returns error if any node fails validation or insertion fails
    ///
    /// # Examples
    ///
    /// ```no_run
    /// # use nodespace_core::services::NodeService;
    /// # use nodespace_core::db::DatabaseService;
    /// # use nodespace_core::models::Node;
    /// # use std::path::PathBuf;
    /// # use serde_json::json;
    /// # #[tokio::main]
    /// # async fn main() -> Result<(), Box<dyn std::error::Error>> {
    /// # let db = DatabaseService::new(PathBuf::from("./test.db")).await?;
    /// # let service = NodeService::new(db)?;
    /// let nodes = vec![
    ///     Node::new("text".to_string(), "Note 1".to_string(), None, json!({})),
    ///     Node::new("text".to_string(), "Note 2".to_string(), None, json!({})),
    /// ];
    /// let ids = service.bulk_create(nodes).await?;
    /// # Ok(())
    /// # }
    /// ```
    pub async fn bulk_create(&self, nodes: Vec<Node>) -> Result<Vec<String>, NodeServiceError> {
        if nodes.is_empty() {
            return Ok(Vec::new());
        }

        // Validate all nodes first
        for node in &nodes {
            self.behaviors.validate_node(node)?;
        }

        let conn = self.db.connect()?;

        // Begin transaction
        conn.execute("BEGIN TRANSACTION", ()).await.map_err(|e| {
            NodeServiceError::transaction_failed(format!("Failed to begin transaction: {}", e))
        })?;

        let mut ids = Vec::new();

        // Insert all nodes
        // Database defaults handle created_at and modified_at timestamps automatically
        for node in &nodes {
            let properties_json = serde_json::to_string(&node.properties)
                .map_err(|e| NodeServiceError::serialization_error(e.to_string()))?;

            let result = conn.execute(
                "INSERT INTO nodes (id, node_type, content, parent_id, container_node_id, before_sibling_id, properties, embedding_vector)
                 VALUES (?, ?, ?, ?, ?, ?, ?, ?)",
                (
                    node.id.as_str(),
                    node.node_type.as_str(),
                    node.content.as_str(),
                    node.parent_id.as_deref(),
                    node.container_node_id.as_deref(),
                    node.before_sibling_id.as_deref(),
                    properties_json.as_str(),
                    node.embedding_vector.as_deref(),
                ),
            )
            .await;

            if let Err(e) = result {
                // Rollback on error
                let _rollback = conn.execute("ROLLBACK", ()).await;
                return Err(NodeServiceError::bulk_operation_failed(format!(
                    "Failed to insert node {}: {}",
                    node.id, e
                )));
            }

            ids.push(node.id.clone());
        }

        // Commit transaction
        conn.execute("COMMIT", ()).await.map_err(|e| {
            std::mem::drop(conn.execute("ROLLBACK", ()));
            NodeServiceError::transaction_failed(format!("Failed to commit transaction: {}", e))
        })?;

        Ok(ids)
    }

    /// Bulk update multiple nodes in a transaction
    ///
    /// Updates multiple nodes atomically using a map of node IDs to NodeUpdate structs.
    ///
    /// # Arguments
    ///
    /// * `updates` - Vector of (node_id, NodeUpdate) tuples
    ///
    /// # Errors
    ///
    /// Returns error if any update fails. Transaction is rolled back on failure.
    ///
    /// # Examples
    ///
    /// ```no_run
    /// # use nodespace_core::services::NodeService;
    /// # use nodespace_core::db::DatabaseService;
    /// # use nodespace_core::models::NodeUpdate;
    /// # use std::path::PathBuf;
    /// # #[tokio::main]
    /// # async fn main() -> Result<(), Box<dyn std::error::Error>> {
    /// # let db = DatabaseService::new(PathBuf::from("./test.db")).await?;
    /// # let service = NodeService::new(db)?;
    /// let updates = vec![
    ///     ("node-1".to_string(), NodeUpdate::new().with_content("Updated 1".to_string())),
    ///     ("node-2".to_string(), NodeUpdate::new().with_content("Updated 2".to_string())),
    /// ];
    /// service.bulk_update(updates).await?;
    /// # Ok(())
    /// # }
    /// ```
    pub async fn bulk_update(
        &self,
        updates: Vec<(String, NodeUpdate)>,
    ) -> Result<(), NodeServiceError> {
        if updates.is_empty() {
            return Ok(());
        }

        let conn = self.db.connect()?;

        // Begin transaction
        conn.execute("BEGIN TRANSACTION", ()).await.map_err(|e| {
            NodeServiceError::transaction_failed(format!("Failed to begin transaction: {}", e))
        })?;

        for (id, update) in updates {
            // Apply update similar to update_node but in transaction
            let existing = self
                .get_node(&id)
                .await?
                .ok_or_else(|| NodeServiceError::node_not_found(&id))?;

            let mut updated = existing.clone();

            if let Some(node_type) = update.node_type {
                updated.node_type = node_type;
            }

            if let Some(content) = update.content {
                updated.content = content;
            }

            if let Some(parent_id) = update.parent_id {
                updated.parent_id = parent_id;
            }

            if let Some(container_node_id) = update.container_node_id {
                updated.container_node_id = container_node_id;
            }

            if let Some(before_sibling_id) = update.before_sibling_id {
                updated.before_sibling_id = before_sibling_id;
            }

            if let Some(properties) = update.properties {
                updated.properties = properties;
            }

            if let Some(embedding_vector) = update.embedding_vector {
                updated.embedding_vector = embedding_vector;
            }

            updated.modified_at = Utc::now();

            // Validate updated node
            if let Err(e) = self.behaviors.validate_node(&updated) {
                let _rollback = conn.execute("ROLLBACK", ()).await;
                return Err(NodeServiceError::bulk_operation_failed(format!(
                    "Failed to validate node {}: {}",
                    id, e
                )));
            }

            // Execute update in transaction - database auto-updates modified_at
            let properties_json = serde_json::to_string(&updated.properties)
                .map_err(|e| NodeServiceError::serialization_error(e.to_string()))?;

            let result = conn.execute(
                "UPDATE nodes SET node_type = ?, content = ?, parent_id = ?, container_node_id = ?, before_sibling_id = ?, modified_at = CURRENT_TIMESTAMP, properties = ?, embedding_vector = ? WHERE id = ?",
                (
                    updated.node_type.as_str(),
                    updated.content.as_str(),
                    updated.parent_id.as_deref(),
                    updated.container_node_id.as_deref(),
                    updated.before_sibling_id.as_deref(),
                    properties_json.as_str(),
                    updated.embedding_vector.as_deref(),
                    id.as_str(),
                ),
            )
            .await;

            if let Err(e) = result {
                let _rollback = conn.execute("ROLLBACK", ()).await;
                return Err(NodeServiceError::bulk_operation_failed(format!(
                    "Failed to update node {}: {}",
                    id, e
                )));
            }
        }

        // Commit transaction
        conn.execute("COMMIT", ()).await.map_err(|e| {
            std::mem::drop(conn.execute("ROLLBACK", ()));
            NodeServiceError::transaction_failed(format!("Failed to commit transaction: {}", e))
        })?;

        Ok(())
    }

    /// Bulk delete multiple nodes in a transaction
    ///
    /// Deletes multiple nodes atomically. If any deletion fails, the entire
    /// transaction is rolled back.
    ///
    /// # Arguments
    ///
    /// * `ids` - Vector of node IDs to delete
    ///
    /// # Errors
    ///
    /// Returns error if any deletion fails
    ///
    /// # Examples
    ///
    /// ```no_run
    /// # use nodespace_core::services::NodeService;
    /// # use nodespace_core::db::DatabaseService;
    /// # use std::path::PathBuf;
    /// # #[tokio::main]
    /// # async fn main() -> Result<(), Box<dyn std::error::Error>> {
    /// # let db = DatabaseService::new(PathBuf::from("./test.db")).await?;
    /// # let service = NodeService::new(db)?;
    /// let ids = vec!["node-1".to_string(), "node-2".to_string()];
    /// service.bulk_delete(ids).await?;
    /// # Ok(())
    /// # }
    /// ```
    pub async fn bulk_delete(&self, ids: Vec<String>) -> Result<(), NodeServiceError> {
        if ids.is_empty() {
            return Ok(());
        }

        let conn = self.db.connect()?;

        // Begin transaction
        conn.execute("BEGIN TRANSACTION", ()).await.map_err(|e| {
            NodeServiceError::transaction_failed(format!("Failed to begin transaction: {}", e))
        })?;

        for id in &ids {
            let result = conn
                .execute("DELETE FROM nodes WHERE id = ?", [id.as_str()])
                .await;

            if let Err(e) = result {
                // Rollback on error
                let _rollback = conn.execute("ROLLBACK", ()).await;
                return Err(NodeServiceError::bulk_operation_failed(format!(
                    "Failed to delete node {}: {}",
                    id, e
                )));
            }
        }

        // Commit transaction
        conn.execute("COMMIT", ()).await.map_err(|e| {
            std::mem::drop(conn.execute("ROLLBACK", ()));
            NodeServiceError::transaction_failed(format!("Failed to commit transaction: {}", e))
        })?;

        Ok(())
    }

    /// Upsert a node with automatic parent creation - single transaction
    ///
    /// Creates parent node if it doesn't exist, then upserts the child node.
    /// All operations happen in a single transaction to prevent database locking.
    ///
    /// # Arguments
    /// * `node_id` - ID of the node to upsert
    /// * `content` - Node content
    /// * `node_type` - Type of node (text, task, date)
    /// * `parent_id` - Parent node ID (will be created as date node if missing)
    ///
    /// # Returns
    /// * `Ok(())` - Operation successful
    /// * `Err(NodeServiceError)` - If transaction fails
    pub async fn upsert_node_with_parent(
        &self,
        node_id: &str,
        content: &str,
        node_type: &str,
        parent_id: &str,
        container_node_id: &str,
        before_sibling_id: Option<&str>,
    ) -> Result<(), NodeServiceError> {
        let conn = self.db.connect_with_timeout().await?;

        // Use DEFERRED transaction for better concurrency with WAL mode
        // Lock is only acquired when first write occurs, not at BEGIN
        conn.execute("BEGIN DEFERRED", ()).await.map_err(|e| {
            NodeServiceError::transaction_failed(format!("Failed to begin transaction: {}", e))
        })?;

        // Use INSERT OR IGNORE for parent - won't error if already exists
        let parent_result = conn.execute(
            "INSERT OR IGNORE INTO nodes (id, node_type, content, parent_id, container_node_id, before_sibling_id, properties, embedding_vector)
             VALUES (?, 'date', ?, NULL, NULL, NULL, '{}', NULL)",
            (parent_id, parent_id)
        ).await;

        if let Err(e) = parent_result {
            let _rollback = conn.execute("ROLLBACK", ()).await;
            return Err(NodeServiceError::query_failed(format!(
                "Failed to ensure parent exists: {}",
                e
            )));
        }

        // Use INSERT ... ON CONFLICT for node - upsert in single operation
        let node_result = conn.execute(
            "INSERT INTO nodes (id, node_type, content, parent_id, container_node_id, before_sibling_id, properties, embedding_vector)
             VALUES (?, ?, ?, ?, ?, ?, '{}', NULL)
             ON CONFLICT(id) DO UPDATE SET
                content = excluded.content,
                parent_id = excluded.parent_id,
                container_node_id = excluded.container_node_id,
                before_sibling_id = excluded.before_sibling_id,
                modified_at = CURRENT_TIMESTAMP",
            (node_id, node_type, content, parent_id, container_node_id, before_sibling_id)
        ).await;

        if let Err(e) = node_result {
            let _rollback = conn.execute("ROLLBACK", ()).await;
            return Err(NodeServiceError::query_failed(format!(
                "Failed to upsert node: {}",
                e
            )));
        }

        // Commit transaction
        conn.execute("COMMIT", ()).await.map_err(|e| {
            std::mem::drop(conn.execute("ROLLBACK", ()));
            NodeServiceError::transaction_failed(format!("Failed to commit transaction: {}", e))
        })?;

        Ok(())
    }

    // Helper methods

    /// Convert a database row to a Node
    fn row_to_node(&self, row: libsql::Row) -> Result<Node, NodeServiceError> {
        let id: String = row
            .get(0)
            .map_err(|e| NodeServiceError::query_failed(e.to_string()))?;
        let node_type: String = row
            .get(1)
            .map_err(|e| NodeServiceError::query_failed(e.to_string()))?;
        let content: String = row
            .get(2)
            .map_err(|e| NodeServiceError::query_failed(e.to_string()))?;
        let parent_id: Option<String> = row
            .get(3)
            .map_err(|e| NodeServiceError::query_failed(e.to_string()))?;
        let container_node_id: Option<String> = row
            .get(4)
            .map_err(|e| NodeServiceError::query_failed(e.to_string()))?;
        let before_sibling_id: Option<String> = row
            .get(5)
            .map_err(|e| NodeServiceError::query_failed(e.to_string()))?;
        let created_at: String = row
            .get(6)
            .map_err(|e| NodeServiceError::query_failed(e.to_string()))?;
        let modified_at: String = row
            .get(7)
            .map_err(|e| NodeServiceError::query_failed(e.to_string()))?;
        let properties_json: String = row
            .get(8)
            .map_err(|e| NodeServiceError::query_failed(e.to_string()))?;
        let embedding_vector: Option<Vec<u8>> = row
            .get(9)
            .map_err(|e| NodeServiceError::query_failed(e.to_string()))?;

        let properties: serde_json::Value =
            serde_json::from_str(&properties_json).map_err(|e| {
                NodeServiceError::serialization_error(format!("Failed to parse properties: {}", e))
            })?;

        // Parse timestamps - handle both SQLite format and RFC3339 (for migration)
        let created_at = parse_timestamp(&created_at).map_err(|e| {
            NodeServiceError::serialization_error(format!(
                "Failed to parse created_at '{}': {}",
                created_at, e
            ))
        })?;

        let modified_at = parse_timestamp(&modified_at).map_err(|e| {
            NodeServiceError::serialization_error(format!(
                "Failed to parse modified_at '{}': {}",
                modified_at, e
            ))
        })?;

        Ok(Node {
            id,
            node_type,
            content,
            parent_id,
            container_node_id,
            before_sibling_id,
            created_at,
            modified_at,
            properties,
            embedding_vector,
            mentions: Vec::new(), // Populated separately via populate_mentions()
            mentioned_by: Vec::new(), // Populated separately via populate_mentions()
        })
    }

    /// Populate mentions fields from node_mentions table
    ///
    /// Queries the node_mentions table to populate both outgoing mentions
    /// and incoming mentioned_by references for a node.
    ///
    /// # Arguments
    ///
    /// * `node` - Mutable reference to node to populate
    async fn populate_mentions(&self, node: &mut Node) -> Result<(), NodeServiceError> {
        let conn = self.db.connect()?;

        // Query outgoing mentions (nodes that THIS node references)
        let mut stmt = conn
            .prepare("SELECT mentions_node_id FROM node_mentions WHERE node_id = ?")
            .await
            .map_err(|e| {
                NodeServiceError::query_failed(format!("Failed to prepare mentions query: {}", e))
            })?;

        let mut rows = stmt.query([node.id.as_str()]).await.map_err(|e| {
            NodeServiceError::query_failed(format!("Failed to execute mentions query: {}", e))
        })?;

        let mut mentions = Vec::new();
        while let Some(row) = rows
            .next()
            .await
            .map_err(|e| NodeServiceError::query_failed(e.to_string()))?
        {
            let mentioned_id: String = row
                .get(0)
                .map_err(|e| NodeServiceError::query_failed(e.to_string()))?;
            mentions.push(mentioned_id);
        }
        node.mentions = mentions;

        // Query incoming mentions (nodes that reference THIS node)
        let mut stmt = conn
            .prepare("SELECT node_id FROM node_mentions WHERE mentions_node_id = ?")
            .await
            .map_err(|e| {
                NodeServiceError::query_failed(format!(
                    "Failed to prepare mentioned_by query: {}",
                    e
                ))
            })?;

        let mut rows = stmt.query([node.id.as_str()]).await.map_err(|e| {
            NodeServiceError::query_failed(format!("Failed to execute mentioned_by query: {}", e))
        })?;

        let mut mentioned_by = Vec::new();
        while let Some(row) = rows
            .next()
            .await
            .map_err(|e| NodeServiceError::query_failed(e.to_string()))?
        {
            let mentioning_id: String = row
                .get(0)
                .map_err(|e| NodeServiceError::query_failed(e.to_string()))?;
            mentioned_by.push(mentioning_id);
        }
        node.mentioned_by = mentioned_by;

        Ok(())
    }

    /// Add a mention from one node to another
    ///
    /// Creates a mention relationship in the node_mentions table.
    ///
    /// # Arguments
    ///
    /// * `source_id` - ID of the node that is mentioning
    /// * `target_id` - ID of the node being mentioned
    ///
    /// # Examples
    ///
    /// ```no_run
    /// # use nodespace_core::services::NodeService;
    /// # use nodespace_core::db::DatabaseService;
    /// # use std::path::PathBuf;
    /// # #[tokio::main]
    /// # async fn main() -> Result<(), Box<dyn std::error::Error>> {
    /// # let db = DatabaseService::new(PathBuf::from("./test.db")).await?;
    /// # let service = NodeService::new(db)?;
    /// service.add_mention("node-123", "node-456").await?;
    /// # Ok(())
    /// # }
    /// ```
    pub async fn add_mention(
        &self,
        source_id: &str,
        target_id: &str,
    ) -> Result<(), NodeServiceError> {
        // Verify both nodes exist
        if !self.node_exists(source_id).await? {
            return Err(NodeServiceError::node_not_found(source_id));
        }
        if !self.node_exists(target_id).await? {
            return Err(NodeServiceError::node_not_found(target_id));
        }

        let conn = self.db.connect()?;

        // Use INSERT OR IGNORE to handle duplicates gracefully
        conn.execute(
            "INSERT OR IGNORE INTO node_mentions (node_id, mentions_node_id) VALUES (?, ?)",
            (source_id, target_id),
        )
        .await
        .map_err(|e| NodeServiceError::query_failed(format!("Failed to insert mention: {}", e)))?;

        Ok(())
    }

    /// Remove a mention from one node to another
    ///
    /// Deletes a mention relationship from the node_mentions table.
    ///
    /// # Arguments
    ///
    /// * `source_id` - ID of the node that is mentioning
    /// * `target_id` - ID of the node being mentioned
    ///
    /// # Examples
    ///
    /// ```no_run
    /// # use nodespace_core::services::NodeService;
    /// # use nodespace_core::db::DatabaseService;
    /// # use std::path::PathBuf;
    /// # #[tokio::main]
    /// # async fn main() -> Result<(), Box<dyn std::error::Error>> {
    /// # let db = DatabaseService::new(PathBuf::from("./test.db")).await?;
    /// # let service = NodeService::new(db)?;
    /// service.remove_mention("node-123", "node-456").await?;
    /// # Ok(())
    /// # }
    /// ```
    pub async fn remove_mention(
        &self,
        source_id: &str,
        target_id: &str,
    ) -> Result<(), NodeServiceError> {
        let conn = self.db.connect()?;

        conn.execute(
            "DELETE FROM node_mentions WHERE node_id = ? AND mentions_node_id = ?",
            (source_id, target_id),
        )
        .await
        .map_err(|e| NodeServiceError::query_failed(format!("Failed to delete mention: {}", e)))?;

        Ok(())
    }

    /// Get all nodes that a specific node mentions (outgoing references)
    ///
    /// # Arguments
    ///
    /// * `node_id` - The node ID to get mentions for
    ///
    /// # Returns
    ///
    /// Vector of node IDs that this node mentions
    ///
    /// # Examples
    ///
    /// ```no_run
    /// # use nodespace_core::services::NodeService;
    /// # use nodespace_core::db::DatabaseService;
    /// # use std::path::PathBuf;
    /// # #[tokio::main]
    /// # async fn main() -> Result<(), Box<dyn std::error::Error>> {
    /// # let db = DatabaseService::new(PathBuf::from("./test.db")).await?;
    /// # let service = NodeService::new(db)?;
    /// let mentions = service.get_mentions("node-123").await?;
    /// # Ok(())
    /// # }
    /// ```
    pub async fn get_mentions(&self, node_id: &str) -> Result<Vec<String>, NodeServiceError> {
        let conn = self.db.connect()?;

        let mut stmt = conn
            .prepare("SELECT mentions_node_id FROM node_mentions WHERE node_id = ?")
            .await
            .map_err(|e| {
                NodeServiceError::query_failed(format!("Failed to prepare mentions query: {}", e))
            })?;

        let mut rows = stmt.query([node_id]).await.map_err(|e| {
            NodeServiceError::query_failed(format!("Failed to execute mentions query: {}", e))
        })?;

        let mut mentions = Vec::new();
        while let Some(row) = rows
            .next()
            .await
            .map_err(|e| NodeServiceError::query_failed(e.to_string()))?
        {
            let mentioned_id: String = row
                .get(0)
                .map_err(|e| NodeServiceError::query_failed(e.to_string()))?;
            mentions.push(mentioned_id);
        }

        Ok(mentions)
    }

    /// Get all nodes that mention a specific node (incoming references/backlinks)
    ///
    /// # Arguments
    ///
    /// * `node_id` - The node ID to get backlinks for
    ///
    /// # Returns
    ///
    /// Vector of node IDs that mention this node
    ///
    /// # Examples
    ///
    /// ```no_run
    /// # use nodespace_core::services::NodeService;
    /// # use nodespace_core::db::DatabaseService;
    /// # use std::path::PathBuf;
    /// # #[tokio::main]
    /// # async fn main() -> Result<(), Box<dyn std::error::Error>> {
    /// # let db = DatabaseService::new(PathBuf::from("./test.db")).await?;
    /// # let service = NodeService::new(db)?;
    /// let backlinks = service.get_mentioned_by("node-456").await?;
    /// # Ok(())
    /// # }
    /// ```
    pub async fn get_mentioned_by(&self, node_id: &str) -> Result<Vec<String>, NodeServiceError> {
        let conn = self.db.connect()?;

        let mut stmt = conn
            .prepare("SELECT node_id FROM node_mentions WHERE mentions_node_id = ?")
            .await
            .map_err(|e| {
                NodeServiceError::query_failed(format!(
                    "Failed to prepare mentioned_by query: {}",
                    e
                ))
            })?;

        let mut rows = stmt.query([node_id]).await.map_err(|e| {
            NodeServiceError::query_failed(format!("Failed to execute mentioned_by query: {}", e))
        })?;

        let mut mentioned_by = Vec::new();
        while let Some(row) = rows
            .next()
            .await
            .map_err(|e| NodeServiceError::query_failed(e.to_string()))?
        {
            let mentioning_id: String = row
                .get(0)
                .map_err(|e| NodeServiceError::query_failed(e.to_string()))?;
            mentioned_by.push(mentioning_id);
        }

        Ok(mentioned_by)
    }
}

#[cfg(test)]
mod tests {
    use super::*;
    use serde_json::json;
    use tempfile::TempDir;

    async fn create_test_service() -> (NodeService, TempDir) {
        let temp_dir = TempDir::new().unwrap();
        let db_path = temp_dir.path().join("test.db");
        let db = DatabaseService::new(db_path).await.unwrap();
        let service = NodeService::new(db).unwrap();
        (service, temp_dir)
    }

    #[tokio::test]
    async fn test_create_text_node() {
        let (service, _temp) = create_test_service().await;

        let node = Node::new(
            "text".to_string(),
            "Hello World".to_string(),
            None,
            json!({}),
        );

        let id = service.create_node(node.clone()).await.unwrap();
        assert_eq!(id, node.id);

        let retrieved = service.get_node(&id).await.unwrap().unwrap();
        assert_eq!(retrieved.content, "Hello World");
        assert_eq!(retrieved.node_type, "text");
    }

    #[tokio::test]
    async fn test_create_task_node() {
        let (service, _temp) = create_test_service().await;

        let node = Node::new(
            "task".to_string(),
            "Implement NodeService".to_string(),
            None,
            json!({"status": "in_progress", "priority": 1}),
        );

        let id = service.create_node(node).await.unwrap();
        let retrieved = service.get_node(&id).await.unwrap().unwrap();

        assert_eq!(retrieved.node_type, "task");
        assert_eq!(retrieved.properties["status"], "in_progress");
        assert_eq!(retrieved.properties["priority"], 1);
    }

    #[tokio::test]
    async fn test_create_date_node() {
        let (service, _temp) = create_test_service().await;

        let node = Node::new_with_id(
            "2025-01-03".to_string(),
            "date".to_string(),
            "2025-01-03".to_string(),
            None,
            json!({}),
        );

        let id = service.create_node(node).await.unwrap();
        assert_eq!(id, "2025-01-03");

        let retrieved = service.get_node(&id).await.unwrap().unwrap();
        assert_eq!(retrieved.node_type, "date");
        assert_eq!(retrieved.id, "2025-01-03");
    }

    #[tokio::test]
    async fn test_update_node() {
        let (service, _temp) = create_test_service().await;

        let node = Node::new("text".to_string(), "Original".to_string(), None, json!({}));

        let id = service.create_node(node).await.unwrap();

        let update = NodeUpdate::new().with_content("Updated".to_string());
        service.update_node(&id, update).await.unwrap();

        let retrieved = service.get_node(&id).await.unwrap().unwrap();
        assert_eq!(retrieved.content, "Updated");
    }

    #[tokio::test]
    async fn test_delete_node() {
        let (service, _temp) = create_test_service().await;

        let node = Node::new(
            "text".to_string(),
            "To be deleted".to_string(),
            None,
            json!({}),
        );

        let id = service.create_node(node).await.unwrap();
        service.delete_node(&id).await.unwrap();

        let retrieved = service.get_node(&id).await.unwrap();
        assert!(retrieved.is_none());
    }

    #[tokio::test]
    async fn test_get_children() {
        let (service, _temp) = create_test_service().await;

        let parent = Node::new("text".to_string(), "Parent".to_string(), None, json!({}));
        let parent_id = service.create_node(parent).await.unwrap();

        let child1 = Node::new(
            "text".to_string(),
            "Child 1".to_string(),
            Some(parent_id.clone()),
            json!({}),
        );
        service.create_node(child1).await.unwrap();

        let child2 = Node::new(
            "text".to_string(),
            "Child 2".to_string(),
            Some(parent_id.clone()),
            json!({}),
        );
        service.create_node(child2).await.unwrap();

        let children = service.get_children(&parent_id).await.unwrap();
        assert_eq!(children.len(), 2);
    }

    #[tokio::test]
    async fn test_move_node() {
        let (service, _temp) = create_test_service().await;

        let root = Node::new("text".to_string(), "Root".to_string(), None, json!({}));
        let container_node_id = service.create_node(root).await.unwrap();

        let node = Node::new("text".to_string(), "Node".to_string(), None, json!({}));
        let node_id = service.create_node(node).await.unwrap();

        service
            .move_node(&node_id, Some(&container_node_id))
            .await
            .unwrap();

        let moved = service.get_node(&node_id).await.unwrap().unwrap();
        assert_eq!(moved.parent_id, Some(container_node_id.clone()));
        assert_eq!(moved.container_node_id, Some(container_node_id));
    }

    #[tokio::test]
    async fn test_query_nodes_by_type() {
        let (service, _temp) = create_test_service().await;

        service
            .create_node(Node::new(
                "text".to_string(),
                "Text 1".to_string(),
                None,
                json!({}),
            ))
            .await
            .unwrap();
        service
            .create_node(Node::new(
                "task".to_string(),
                "Task 1".to_string(),
                None,
                json!({"status": "pending"}),
            ))
            .await
            .unwrap();
        service
            .create_node(Node::new(
                "text".to_string(),
                "Text 2".to_string(),
                None,
                json!({}),
            ))
            .await
            .unwrap();

        let filter = NodeFilter::new().with_node_type("text".to_string());
        let results = service.query_nodes(filter).await.unwrap();

        assert_eq!(results.len(), 2);
        assert!(results.iter().all(|n| n.node_type == "text"));
    }

    #[tokio::test]
    async fn test_bulk_create() {
        let (service, _temp) = create_test_service().await;

        let nodes = vec![
            Node::new("text".to_string(), "Bulk 1".to_string(), None, json!({})),
            Node::new("text".to_string(), "Bulk 2".to_string(), None, json!({})),
            Node::new(
                "task".to_string(),
                "Bulk Task".to_string(),
                None,
                json!({"status": "pending"}),
            ),
        ];

        let ids = service.bulk_create(nodes.clone()).await.unwrap();
        assert_eq!(ids.len(), 3);

        for (i, id) in ids.iter().enumerate() {
            let node = service.get_node(id).await.unwrap().unwrap();
            assert_eq!(node.content, nodes[i].content);
        }
    }

    #[tokio::test]
    async fn test_bulk_update() {
        let (service, _temp) = create_test_service().await;

        let node1 = Node::new(
            "text".to_string(),
            "Original 1".to_string(),
            None,
            json!({}),
        );
        let node2 = Node::new(
            "text".to_string(),
            "Original 2".to_string(),
            None,
            json!({}),
        );

        let id1 = service.create_node(node1).await.unwrap();
        let id2 = service.create_node(node2).await.unwrap();

        let updates = vec![
            (
                id1.clone(),
                NodeUpdate::new().with_content("Updated 1".to_string()),
            ),
            (
                id2.clone(),
                NodeUpdate::new().with_content("Updated 2".to_string()),
            ),
        ];

        service.bulk_update(updates).await.unwrap();

        let updated1 = service.get_node(&id1).await.unwrap().unwrap();
        let updated2 = service.get_node(&id2).await.unwrap().unwrap();

        assert_eq!(updated1.content, "Updated 1");
        assert_eq!(updated2.content, "Updated 2");
    }

    #[tokio::test]
    async fn test_bulk_delete() {
        let (service, _temp) = create_test_service().await;

        let node1 = Node::new("text".to_string(), "Delete 1".to_string(), None, json!({}));
        let node2 = Node::new("text".to_string(), "Delete 2".to_string(), None, json!({}));

        let id1 = service.create_node(node1).await.unwrap();
        let id2 = service.create_node(node2).await.unwrap();

        service
            .bulk_delete(vec![id1.clone(), id2.clone()])
            .await
            .unwrap();

        assert!(service.get_node(&id1).await.unwrap().is_none());
        assert!(service.get_node(&id2).await.unwrap().is_none());
    }

    #[tokio::test]
    async fn test_circular_reference_prevention() {
        let (service, _temp) = create_test_service().await;

        let parent = Node::new("text".to_string(), "Parent".to_string(), None, json!({}));
        let parent_id = service.create_node(parent).await.unwrap();

        let child = Node::new(
            "text".to_string(),
            "Child".to_string(),
            Some(parent_id.clone()),
            json!({}),
        );
        let child_id = service.create_node(child).await.unwrap();

        // Attempt to move parent under child (circular reference)
        let result = service.move_node(&parent_id, Some(&child_id)).await;
        assert!(result.is_err());
        assert!(matches!(
            result.unwrap_err(),
            NodeServiceError::CircularReference { .. }
        ));
    }

    #[tokio::test]
    async fn test_reorder_siblings() {
        let (service, _temp) = create_test_service().await;

        let parent = Node::new("text".to_string(), "Parent".to_string(), None, json!({}));
        let parent_id = service.create_node(parent).await.unwrap();

        let child1 = Node::new(
            "text".to_string(),
            "Child 1".to_string(),
            Some(parent_id.clone()),
            json!({}),
        );
        let child1_id = service.create_node(child1).await.unwrap();

        let child2 = Node::new(
            "text".to_string(),
            "Child 2".to_string(),
            Some(parent_id.clone()),
            json!({}),
        );
        let child2_id = service.create_node(child2).await.unwrap();

        // Reorder child2 to be before child1
        service
            .reorder_siblings(&child2_id, Some(&child1_id))
            .await
            .unwrap();

        let reordered = service.get_node(&child2_id).await.unwrap().unwrap();
        assert_eq!(reordered.before_sibling_id, Some(child1_id));
    }

    #[tokio::test]
    async fn test_transaction_rollback_on_error() {
        let (service, _temp) = create_test_service().await;

        // Create one valid node and one invalid node
        let valid_node = Node::new("text".to_string(), "Valid".to_string(), None, json!({}));
        let mut invalid_node = Node::new("text".to_string(), "".to_string(), None, json!({})); // Empty content invalid for text
        invalid_node.content = "   ".to_string(); // Whitespace-only content

        let nodes = vec![valid_node.clone(), invalid_node];

        // Bulk create should fail
        let result = service.bulk_create(nodes).await;
        assert!(result.is_err());

        // Verify that valid node was NOT created (transaction rolled back)
        let check = service.get_node(&valid_node.id).await.unwrap();
        assert!(check.is_none());
    }

    #[tokio::test]
    async fn test_get_nodes_by_origin_id() {
        let (service, _temp) = create_test_service().await;

        // Create a date node (acts as origin)
        let date_node = Node::new_with_id(
            "2025-10-05".to_string(),
            "date".to_string(),
            "2025-10-05".to_string(),
            None,
            json!({}),
        );
        service.create_node(date_node.clone()).await.unwrap();

        // Create children with container_node_id pointing to the date
        let child1 = Node::new_with_root(
            "text".to_string(),
            "Child 1".to_string(),
            Some("2025-10-05".to_string()),
            Some("2025-10-05".to_string()),
            json!({}),
        );
        let child2 = Node::new_with_root(
            "text".to_string(),
            "Child 2".to_string(),
            Some("2025-10-05".to_string()),
            Some("2025-10-05".to_string()),
            json!({}),
        );
        let child3 = Node::new_with_root(
            "task".to_string(),
            "Child 3".to_string(),
            Some("2025-10-05".to_string()),
            Some("2025-10-05".to_string()),
            json!({"status": "pending"}),
        );

        service.create_node(child1.clone()).await.unwrap();
        service.create_node(child2.clone()).await.unwrap();
        service.create_node(child3.clone()).await.unwrap();

        // Create a different date node with a child (should not be returned)
        let other_date = Node::new_with_id(
            "2025-10-06".to_string(),
            "date".to_string(),
            "2025-10-06".to_string(),
            None,
            json!({}),
        );
        service.create_node(other_date.clone()).await.unwrap();

        let other_child = Node::new_with_root(
            "text".to_string(),
            "Other child".to_string(),
            Some("2025-10-06".to_string()),
            Some("2025-10-06".to_string()),
            json!({}),
        );
        service.create_node(other_child).await.unwrap();

        // Bulk fetch should return only the 3 children with container_node_id = "2025-10-05"
        let nodes = service.get_nodes_by_origin_id("2025-10-05").await.unwrap();

        assert_eq!(nodes.len(), 3, "Should return exactly 3 nodes");
        assert!(
            nodes
                .iter()
                .all(|n| n.container_node_id == Some("2025-10-05".to_string())),
            "All nodes should have container_node_id = '2025-10-05'"
        );

        // Verify it returns different node types
        let node_types: Vec<&str> = nodes.iter().map(|n| n.node_type.as_str()).collect();
        assert!(node_types.contains(&"text"), "Should contain text nodes");
        assert!(node_types.contains(&"task"), "Should contain task node");

        // Verify the other date's child is not included
        assert!(
            !nodes.iter().any(|n| n.content == "Other child"),
            "Should not return children from other origins"
        );
    }

    #[tokio::test]
    async fn test_add_mention() {
        let (service, _temp) = create_test_service().await;

        // Create two nodes
        let node1 = Node::new("text".to_string(), "Node 1".to_string(), None, json!({}));
        let node2 = Node::new("text".to_string(), "Node 2".to_string(), None, json!({}));

        let id1 = service.create_node(node1).await.unwrap();
        let id2 = service.create_node(node2).await.unwrap();

        // Add mention from node1 to node2
        service.add_mention(&id1, &id2).await.unwrap();

        // Verify mention was added
        let mentions = service.get_mentions(&id1).await.unwrap();
        assert_eq!(mentions.len(), 1);
        assert_eq!(mentions[0], id2);

        // Verify backlink
        let mentioned_by = service.get_mentioned_by(&id2).await.unwrap();
        assert_eq!(mentioned_by.len(), 1);
        assert_eq!(mentioned_by[0], id1);
    }

    #[tokio::test]
    async fn test_remove_mention() {
        let (service, _temp) = create_test_service().await;

        let node1 = Node::new("text".to_string(), "Node 1".to_string(), None, json!({}));
        let node2 = Node::new("text".to_string(), "Node 2".to_string(), None, json!({}));

        let id1 = service.create_node(node1).await.unwrap();
        let id2 = service.create_node(node2).await.unwrap();

        // Add and then remove mention
        service.add_mention(&id1, &id2).await.unwrap();
        service.remove_mention(&id1, &id2).await.unwrap();

        // Verify mention was removed
        let mentions = service.get_mentions(&id1).await.unwrap();
        assert_eq!(mentions.len(), 0);

        let mentioned_by = service.get_mentioned_by(&id2).await.unwrap();
        assert_eq!(mentioned_by.len(), 0);
    }

    #[tokio::test]
    async fn test_get_node_populates_mentions() {
        let (service, _temp) = create_test_service().await;

        let node1 = Node::new("text".to_string(), "Node 1".to_string(), None, json!({}));
        let node2 = Node::new("text".to_string(), "Node 2".to_string(), None, json!({}));
        let node3 = Node::new("text".to_string(), "Node 3".to_string(), None, json!({}));

        let id1 = service.create_node(node1).await.unwrap();
        let id2 = service.create_node(node2).await.unwrap();
        let id3 = service.create_node(node3).await.unwrap();

        // Node 1 mentions Node 2 and Node 3
        service.add_mention(&id1, &id2).await.unwrap();
        service.add_mention(&id1, &id3).await.unwrap();

        // Node 2 mentions Node 1
        service.add_mention(&id2, &id1).await.unwrap();

        // Fetch node 1 and verify mentions are populated
        let node = service.get_node(&id1).await.unwrap().unwrap();
        assert_eq!(node.mentions.len(), 2);
        assert!(node.mentions.contains(&id2));
        assert!(node.mentions.contains(&id3));
        assert_eq!(node.mentioned_by.len(), 1);
        assert!(node.mentioned_by.contains(&id2));
    }

    #[tokio::test]
    async fn test_query_mentioned_by() {
        let (service, _temp) = create_test_service().await;

        let node1 = Node::new("text".to_string(), "Node 1".to_string(), None, json!({}));
        let node2 = Node::new("text".to_string(), "Node 2".to_string(), None, json!({}));
        let node3 = Node::new("text".to_string(), "Node 3".to_string(), None, json!({}));

        let id1 = service.create_node(node1).await.unwrap();
        let id2 = service.create_node(node2).await.unwrap();
        let id3 = service.create_node(node3).await.unwrap();

        // Node 1 and Node 2 mention Node 3
        service.add_mention(&id1, &id3).await.unwrap();
        service.add_mention(&id2, &id3).await.unwrap();

        // Query for nodes that mention Node 3
        let query = crate::models::NodeQuery::mentioned_by(id3.clone());
        let nodes = service.query_nodes_simple(query).await.unwrap();

        assert_eq!(nodes.len(), 2);
        let node_ids: Vec<String> = nodes.iter().map(|n| n.id.clone()).collect();
        assert!(node_ids.contains(&id1));
        assert!(node_ids.contains(&id2));
    }

    #[tokio::test]
    async fn test_mention_duplicate_handling() {
        let (service, _temp) = create_test_service().await;

        let node1 = Node::new("text".to_string(), "Node 1".to_string(), None, json!({}));
        let node2 = Node::new("text".to_string(), "Node 2".to_string(), None, json!({}));

        let id1 = service.create_node(node1).await.unwrap();
        let id2 = service.create_node(node2).await.unwrap();

        // Add same mention twice - should not error (INSERT OR IGNORE)
        service.add_mention(&id1, &id2).await.unwrap();
        service.add_mention(&id1, &id2).await.unwrap();

        // Should still only have one mention
        let mentions = service.get_mentions(&id1).await.unwrap();
        assert_eq!(mentions.len(), 1);
    }

    #[tokio::test]
    async fn test_mention_nonexistent_node() {
        let (service, _temp) = create_test_service().await;

        let node1 = Node::new("text".to_string(), "Node 1".to_string(), None, json!({}));
        let id1 = service.create_node(node1).await.unwrap();

        // Try to mention a non-existent node
        let result = service.add_mention(&id1, "nonexistent").await;
        assert!(result.is_err());
        assert!(matches!(
            result.unwrap_err(),
            NodeServiceError::NodeNotFound { .. }
        ));
    }

    #[tokio::test]
    async fn test_bidirectional_mentions() {
        let (service, _temp) = create_test_service().await;

        let node1 = Node::new("text".to_string(), "Node 1".to_string(), None, json!({}));
        let node2 = Node::new("text".to_string(), "Node 2".to_string(), None, json!({}));

        let id1 = service.create_node(node1).await.unwrap();
        let id2 = service.create_node(node2).await.unwrap();

        // Create bidirectional mentions
        service.add_mention(&id1, &id2).await.unwrap();
        service.add_mention(&id2, &id1).await.unwrap();

        // Verify node 1
        let node1 = service.get_node(&id1).await.unwrap().unwrap();
        assert_eq!(node1.mentions.len(), 1);
        assert_eq!(node1.mentions[0], id2);
        assert_eq!(node1.mentioned_by.len(), 1);
        assert_eq!(node1.mentioned_by[0], id2);

        // Verify node 2
        let node2 = service.get_node(&id2).await.unwrap().unwrap();
        assert_eq!(node2.mentions.len(), 1);
        assert_eq!(node2.mentions[0], id1);
        assert_eq!(node2.mentioned_by.len(), 1);
        assert_eq!(node2.mentioned_by[0], id1);
    }

    #[tokio::test]
    async fn test_create_mention_persists_correctly() {
        let (service, _temp) = create_test_service().await;

        // Create two nodes
        let node1 = Node::new("text".to_string(), "Node 1".to_string(), None, json!({}));
        let node2 = Node::new("text".to_string(), "Node 2".to_string(), None, json!({}));

        let id1 = service.create_node(node1).await.unwrap();
        let id2 = service.create_node(node2).await.unwrap();

        // Create mention using the new create_mention() method
        service.create_mention(&id1, &id2).await.unwrap();

        // Verify the mention persists by checking the node_mentions table
        // We can verify this by getting the mentions for node1
        let mentions = service.get_mentions(&id1).await.unwrap();
        assert_eq!(mentions.len(), 1, "Node 1 should have exactly one mention");
        assert_eq!(mentions[0], id2, "Node 1 should mention Node 2");

        // Verify bidirectional relationship - check mentioned_by for node2
        let mentioned_by = service.get_mentioned_by(&id2).await.unwrap();
        assert_eq!(
            mentioned_by.len(),
            1,
            "Node 2 should be mentioned by exactly one node"
        );
        assert_eq!(mentioned_by[0], id1, "Node 2 should be mentioned by Node 1");

        // Verify idempotency - calling create_mention again should not error
        service.create_mention(&id1, &id2).await.unwrap();
        let mentions = service.get_mentions(&id1).await.unwrap();
        assert_eq!(
            mentions.len(),
            1,
            "Should still have only one mention (INSERT OR IGNORE)"
        );
    }

    #[tokio::test]
    async fn test_create_mention_validates_nodes_exist() {
        let (service, _temp) = create_test_service().await;

        // Create only one node
        let node1 = Node::new("text".to_string(), "Node 1".to_string(), None, json!({}));
        let id1 = service.create_node(node1).await.unwrap();

        // Try to create mention to non-existent node
        let result = service.create_mention(&id1, "nonexistent-id").await;
        assert!(
            result.is_err(),
            "Should error when mentioned node doesn't exist"
        );
        assert!(
            matches!(result.unwrap_err(), NodeServiceError::NodeNotFound { .. }),
            "Should return NodeNotFound error"
        );

        // Try to create mention from non-existent node
        let result = service.create_mention("nonexistent-id", &id1).await;
        assert!(
            result.is_err(),
            "Should error when mentioning node doesn't exist"
        );
        assert!(
            matches!(result.unwrap_err(), NodeServiceError::NodeNotFound { .. }),
            "Should return NodeNotFound error"
        );
    }
}<|MERGE_RESOLUTION|>--- conflicted
+++ resolved
@@ -402,32 +402,15 @@
         let properties_json = serde_json::to_string(&updated.properties)
             .map_err(|e| NodeServiceError::serialization_error(e.to_string()))?;
 
-<<<<<<< HEAD
-        conn.execute(
-            "UPDATE nodes SET node_type = ?, content = ?, parent_id = ?, container_node_id = ?, before_sibling_id = ?, modified_at = CURRENT_TIMESTAMP, properties = ?, embedding_vector = ? WHERE id = ?",
-            (
-                updated.node_type.as_str(),
-                updated.content.as_str(),
-                updated.parent_id.as_deref(),
-                updated.container_node_id.as_deref(),
-                updated.before_sibling_id.as_deref(),
-                properties_json.as_str(),
-                updated.embedding_vector.as_deref(),
-                id,
-            ),
-        )
-        .await
-        .map_err(|e| NodeServiceError::query_failed(format!("Failed to update node: {}", e)))?;
-=======
         // If content changed and this is a topic node, mark as stale
         if content_changed && updated.node_type == "topic" {
             conn.execute(
-                "UPDATE nodes SET node_type = ?, content = ?, parent_id = ?, origin_node_id = ?, before_sibling_id = ?, modified_at = CURRENT_TIMESTAMP, properties = ?, embedding_vector = ?, embedding_stale = TRUE, last_content_update = CURRENT_TIMESTAMP WHERE id = ?",
+                "UPDATE nodes SET node_type = ?, content = ?, parent_id = ?, container_node_id = ?, before_sibling_id = ?, modified_at = CURRENT_TIMESTAMP, properties = ?, embedding_vector = ?, embedding_stale = TRUE, last_content_update = CURRENT_TIMESTAMP WHERE id = ?",
                 (
                     updated.node_type.as_str(),
                     updated.content.as_str(),
                     updated.parent_id.as_deref(),
-                    updated.origin_node_id.as_deref(),
+                    updated.container_node_id.as_deref(),
                     updated.before_sibling_id.as_deref(),
                     properties_json.as_str(),
                     updated.embedding_vector.as_deref(),
@@ -438,12 +421,12 @@
             .map_err(|e| NodeServiceError::query_failed(format!("Failed to update node: {}", e)))?;
         } else {
             conn.execute(
-                "UPDATE nodes SET node_type = ?, content = ?, parent_id = ?, origin_node_id = ?, before_sibling_id = ?, modified_at = CURRENT_TIMESTAMP, properties = ?, embedding_vector = ? WHERE id = ?",
+                "UPDATE nodes SET node_type = ?, content = ?, parent_id = ?, container_node_id = ?, before_sibling_id = ?, modified_at = CURRENT_TIMESTAMP, properties = ?, embedding_vector = ? WHERE id = ?",
                 (
                     updated.node_type.as_str(),
                     updated.content.as_str(),
                     updated.parent_id.as_deref(),
-                    updated.origin_node_id.as_deref(),
+                    updated.container_node_id.as_deref(),
                     updated.before_sibling_id.as_deref(),
                     properties_json.as_str(),
                     updated.embedding_vector.as_deref(),
@@ -453,7 +436,6 @@
             .await
             .map_err(|e| NodeServiceError::query_failed(format!("Failed to update node: {}", e)))?;
         }
->>>>>>> f78dc87c
 
         Ok(())
     }
