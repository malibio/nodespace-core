# NodeSpace Database Schema Design

## Overview

NodeSpace uses a **Pure JSON schema** approach with Turso (SQLite-compatible) that provides:
- **Universal nodes table**: ALL entities stored in single table (no complementary tables)
- **Schema-as-node pattern**: Schemas stored as nodes with `node_type = "schema"`
- **JSON path indexes**: Dynamic index creation based on query frequency (rule-based)
- **Zero migration risk**: No ALTER TABLE required on user machines (critical for desktop apps)

## Core Schema Architecture

### Universal Node Table (Pure JSON Schema)

```sql
CREATE TABLE nodes (
    id TEXT PRIMARY KEY,                    -- UUID from frontend (or YYYY-MM-DD for date nodes)
    node_type TEXT NOT NULL,                -- "task", "invoice", "schema", "date", etc.
    content TEXT NOT NULL,                  -- Primary content/text
    parent_id TEXT,                         -- Hierarchy parent (NULL = root-level node)
    origin_node_id TEXT,                    -- Which viewer/page created this (for bulk fetch)
    before_sibling_id TEXT,                 -- Single-pointer sibling ordering (linked list)
    created_at DATETIME DEFAULT CURRENT_TIMESTAMP,
    modified_at DATETIME DEFAULT CURRENT_TIMESTAMP,
    properties JSON NOT NULL DEFAULT '{}',  -- ALL entity-specific fields (no complementary tables)
    embedding_vector BLOB,                  -- F32_BLOB vector embeddings

    FOREIGN KEY (parent_id) REFERENCES nodes(id) ON DELETE CASCADE,
    FOREIGN KEY (origin_node_id) REFERENCES nodes(id)
);

-- Core indexes (no ALTER TABLE ever required)
CREATE INDEX idx_nodes_type ON nodes(node_type);
CREATE INDEX idx_nodes_parent ON nodes(parent_id);
CREATE INDEX idx_nodes_origin ON nodes(origin_node_id);
CREATE INDEX idx_nodes_modified ON nodes(modified_at);
CREATE INDEX idx_nodes_content ON nodes(content); -- For text search
```

**Design Rationale:**
- **Pure JSON approach**: ALL entity data in properties field (no complementary tables)
- **Zero migration risk**: No ALTER TABLE on user machines (critical for desktop: 10,000+ installations)
- **Schema-as-node**: Schemas stored as nodes (`node_type = "schema"`, `id = type_name`)
- **Hierarchy semantics**:
  - `parent_id`: Hierarchical parent relationship (enables indent/outdent, tree structure)
  - `origin_node_id`: Which viewer/page originally created this node (enables bulk fetch via single query)
  - `before_sibling_id`: Linked-list sibling ordering (maintains node order independent of creation time)
- **Bulk fetch optimization**: Single query fetches all nodes by `origin_node_id`, hierarchy built in-memory
- **Dynamic indexes**: JSON path indexes created based on query frequency (rule-based)

### Mentions Relation Table

```sql
CREATE TABLE node_mentions (
    node_id TEXT NOT NULL,                  -- Node that contains the mention
    mentions_node_id TEXT NOT NULL,         -- Node being mentioned
    PRIMARY KEY (node_id, mentions_node_id),

    FOREIGN KEY (node_id) REFERENCES nodes(id) ON DELETE CASCADE,
    FOREIGN KEY (mentions_node_id) REFERENCES nodes(id) ON DELETE CASCADE
);

-- Indexes for bidirectional queries
CREATE INDEX idx_mentions_source ON node_mentions(node_id);      -- "What does X mention?"
CREATE INDEX idx_mentions_target ON node_mentions(mentions_node_id); -- "What mentions X?"
```

**Usage Examples:**
```sql
-- Find all nodes that mention a specific node
SELECT n.* FROM nodes n
JOIN node_mentions m ON n.id = m.node_id
WHERE m.mentions_node_id = 'target-node-id';

-- Find all backlinks to a node
SELECT n.* FROM nodes n
JOIN node_mentions m ON n.id = m.mentions_node_id
WHERE m.node_id = 'source-node-id';
```

## Schema-as-Node Pattern

### Schema Field Definition

Every schema field includes type information, protection levels, and optional constraints:

```typescript
interface SchemaField {
  name: string;                // Field name (e.g., "status", "due_date")
  type: string;                // Field type: 'text', 'number', 'boolean', 'date', 'enum', 'array', 'json', or schema reference
  protection: 'core' | 'user' | 'system';  // Protection level

  // Enum-specific properties
  core_values?: string[];      // Protected enum values (cannot be removed)
  user_values?: string[];      // User-extensible enum values

  indexed: boolean;            // Whether to create JSON path index
  required?: boolean;          // Field is required
  extensible?: boolean;        // Allow extending enum values
  default?: unknown;           // Default value
  description?: string;        // Field description
  item_type?: string;          // For array types
}
```

**Protection Levels:**

| Level | Can Delete? | Can Modify Type? | Can Remove Enum Values? | Use Case |
|-------|-------------|------------------|------------------------|----------|
| `core` | ❌ No | ❌ No | ❌ No (core_values only) | Fields UI components depend on |
| `user` | ✅ Yes | ✅ Yes | ✅ Yes | User-added custom fields |
| `system` | ❌ No | ❌ No | ❌ No | Auto-managed read-only fields |

**Field Types:**

NodeSpace supports the following field types for schema definitions:

| Type | Description | Example Value | Notes |
|------|-------------|---------------|-------|
| `text` | String value | `"Hello World"` | No size limit (SQLite TEXT supports up to ~2GB) |
| `number` | Numeric value (integer or float) | `42`, `3.14`, `15000.00` | No currency formatting built-in |
| `boolean` | True/false value | `true`, `false` | Stored as JSON boolean |
| `date` | Reference to date node | `"2025-01-15"` | Date node ID (YYYY-MM-DD format) |
| `enum` | Validated string from allowed values | `"OPEN"`, `"IN_PROGRESS"` | Requires `core_values` and/or `user_values` |
| `array` | List of values | `["tag1", "tag2"]` | Requires `item_type` field |
| `json` | Arbitrary JSON object | `{"key": "value"}` | No size limit - can store large objects |
| **Schema Reference** | Reference to another entity | `"person-uuid-123"` | Any schema name (e.g., `person`, `project`, `invoice`) |

**Primitive Types** (auto-detected, no schema lookup required):
```rust
const PRIMITIVE_TYPES: &[&str] = &["text", "number", "boolean", "date", "json"];
```

**Size Limits:**
- **`text` fields**: No enforced limit. SQLite TEXT type supports up to ~2GB per field.
- **`json` fields**: No enforced limit. Can store arbitrarily large JSON objects.
- **`content` column**: No enforced limit (also SQLite TEXT).
- **`properties` column**: No enforced limit (SQLite JSON/TEXT).
- **Practical considerations**:
  - Very large text (>1MB) may impact query performance
  - Consider chunking large documents into multiple nodes
  - Use `content` for primary text, `properties` for structured metadata

**Special Type: enum**
- Requires `core_values` (protected) and/or `user_values` (extensible)
- Validation ensures only allowed values are accepted
- `extensible: true` allows users to add new values

**Special Type: array**
- Requires `item_type` field specifying element type
- `item_type` can be any primitive, enum, or schema reference
- Examples:
  - `{"type": "array", "item_type": "text"}` → `["tag1", "tag2"]`
  - `{"type": "array", "item_type": "person"}` → `["person-uuid-1", "person-uuid-2"]`

**Schema References** (auto-detected):
- Any type name that matches an existing schema becomes a reference
- Auto-reference detection: if type is not primitive and schema exists, it's a reference
- Examples: `person`, `project`, `invoice`, `task`

**Complete Field Type Examples:**

```json
{
  "fields": [
    // Primitive types
    {
      "name": "title",
      "type": "text",
      "protection": "core",
      "indexed": true
    },
    {
      "name": "price",
      "type": "number",
      "protection": "user",
      "indexed": true
    },
    {
      "name": "is_active",
      "type": "boolean",
      "protection": "user",
      "indexed": false
    },
    {
      "name": "due_date",
      "type": "date",
      "protection": "core",
      "indexed": true,
      "description": "Date node ID (YYYY-MM-DD)"
    },
    {
      "name": "metadata",
      "type": "json",
      "protection": "user",
      "indexed": false,
      "description": "Arbitrary unstructured data"
    },

    // Enum type
    {
      "name": "status",
      "type": "enum",
      "protection": "core",
      "core_values": ["OPEN", "IN_PROGRESS", "DONE"],
      "user_values": [],
      "indexed": true,
      "required": true,
      "extensible": true,
      "default": "OPEN"
    },

    // Array types
    {
      "name": "tags",
      "type": "array",
      "item_type": "text",
      "protection": "user",
      "indexed": false
    },
    {
      "name": "assignees",
      "type": "array",
      "item_type": "person",
      "protection": "user",
      "indexed": true,
      "description": "Multiple person node IDs"
    },

    // Schema references
    {
      "name": "owner",
      "type": "person",
      "protection": "user",
      "indexed": true,
      "description": "Person node ID"
    },
    {
      "name": "project",
      "type": "project",
      "protection": "user",
      "indexed": true,
      "description": "Project node ID"
    }
  ]
}
```

**Enum Field Extension:**

Users can extend enum values through the SchemaService API:
- Add new values to `user_values` array
- Cannot remove `core_values` (UI depends on these)
- Cannot delete core-protected enum fields

```typescript
// User extends status enum
await schemaService.extendEnumField('task', 'status', 'BLOCKED');
// Result: user_values = ["BLOCKED"]

// User adds another value
await schemaService.extendEnumField('task', 'status', 'WAITING');
// Result: user_values = ["BLOCKED", "WAITING"]

// Valid values now: ["OPEN", "IN_PROGRESS", "DONE", "BLOCKED", "WAITING"]
```

### Core Built-In Schemas

NodeSpace includes pre-seeded core schemas stored as nodes. **Convention**: Schema nodes have `id = type_name` and `node_type = "schema"`.

#### Task Schema

**Schema Definition with Protection Levels:**

```sql
INSERT INTO nodes (
    id,
    node_type,
    content,
    parent_id,
    origin_node_id,
    properties
) VALUES (
    'task',                 -- Schema id = type name
    'schema',              -- Identifies this as a schema definition
    'Task',
    NULL,
    NULL,
    '{
        "is_core": true,
        "version": 1,
        "description": "Task tracking with status and due dates",
        "fields": [
            {
                "name": "status",
                "type": "enum",
                "protection": "core",
                "core_values": ["OPEN", "IN_PROGRESS", "DONE"],
                "user_values": [],
                "indexed": true,
                "required": true,
                "extensible": true,
                "default": "OPEN",
                "description": "Task status - core values protected, users can extend"
            },
            {
                "name": "due_date",
                "type": "date",
                "protection": "core",
                "indexed": true,
                "description": "Date node ID (YYYY-MM-DD format)"
            },
            {
                "name": "completed_at",
                "type": "date",
                "protection": "core",
                "indexed": true,
                "description": "Date node ID when task was completed"
            },
            {
                "name": "started_at",
                "type": "date",
                "protection": "core",
                "indexed": true,
                "description": "Date node ID when task was started"
            }
        ]
    }'
);
```

**Protection Levels:**
- `core`: Cannot be deleted, type cannot change. Core enum values cannot be removed. (TaskNode UI depends on these)
- `user`: User-added fields, fully modifiable/deletable
- `system`: Auto-managed fields, read-only (future use)

**Enum Field Structure:**
- `core_values`: Protected enum values (["OPEN", "IN_PROGRESS", "DONE"]) - cannot be removed
- `user_values`: User-extensible values (e.g., ["BLOCKED", "WAITING"]) - can be added/removed
- `extensible`: true allows users to add new values via UI

**Task Instance Example:**
```sql
INSERT INTO nodes (
    id,
    node_type,
    content,
    parent_id,
    origin_node_id,
    properties
) VALUES (
    'uuid-task-123',
    'task',                 -- References schema by type
    'Implement Pure JSON schema',
    '2025-01-03',          -- Parent is the daily note (can be indented under other nodes)
    '2025-01-03',          -- Created on daily note page (immutable, for bulk fetch)
    '{
        "status": "IN_PROGRESS",
        "due_date": "2025-01-10",
        "started_at": "2025-01-03"
    }'
);
```

**User-Extended Task Example:**
```sql
-- User extended status enum with "BLOCKED" value
-- User added custom field "priority" (protection: user)
INSERT INTO nodes (
    id,
    node_type,
    content,
    parent_id,
    origin_node_id,
    properties
) VALUES (
    'uuid-task-456',
    'task',
    'Fix critical bug',
    '2025-01-03',
    '2025-01-03',
    '{
        "status": "BLOCKED",
        "due_date": "2025-01-05",
        "priority": "URGENT",
        "assignee": "person-uuid-789"
    }'
);
```

**Query with JSON Path Index:**
```sql
-- Find tasks with specific status (enum validation ensures valid values)
SELECT * FROM nodes
WHERE node_type = 'task'
  AND properties->>'$.status' = 'IN_PROGRESS'
  AND properties->>'$.due_date' IS NOT NULL;

#### Person Schema

```sql
INSERT INTO nodes (
    id,
    node_type,
    content,
    properties
) VALUES (
    'person',              -- Schema id = type name
    'schema',
    'Person',
    '{
        "is_core": true,
        "description": "Person/contact information",
        "fields": [
            {"name": "first_name", "type": "text", "indexed": true},
            {"name": "last_name", "type": "text", "indexed": true},
            {"name": "email", "type": "text", "indexed": true},
            {"name": "phone", "type": "text", "indexed": false},
            {"name": "notes", "type": "text", "indexed": false}
        ]
    }'
);
```

#### Date Schema

**Date nodes use deterministic IDs** (`YYYY-MM-DD`) and are created lazily when referenced.

```sql
INSERT INTO nodes (
    id,
    node_type,
    content,
    properties
) VALUES (
    'date',                -- Schema id = type name
    'schema',
    'Date',
    '{
        "is_core": true,
        "description": "Date node for daily notes and temporal references",
        "fields": [
            {"name": "timezone", "type": "text", "indexed": false},
            {"name": "is_holiday", "type": "boolean", "indexed": false}
        ]
    }'
);
```

**Date Instance Example:**
```sql
INSERT INTO nodes (
    id,                    -- "2025-01-03" (deterministic ID)
    node_type,            -- "date"
    content,              -- "2025-01-03"
    parent_id,            -- NULL (dates are root-level nodes)
    origin_node_id,       -- NULL (date pages are their own origin)
    properties,           -- Optional metadata
    embedding_vector      -- NULL (dates don't need embeddings)
) VALUES (
    '2025-01-03',
    'date',
    '2025-01-03',
    NULL,
    NULL,
    '{"timezone": "UTC", "is_holiday": false}',
    NULL
);
```

#### Project Schema

```sql
INSERT INTO nodes (
    id,
    node_type,
    content,
    properties
) VALUES (
    'project',
    'schema',
    'Project',
    '{
        "is_core": true,
        "description": "Project tracking with dates and status",
        "fields": [
            {"name": "status", "type": "text", "indexed": true},
            {"name": "start_date", "type": "date", "indexed": true},
            {"name": "end_date", "type": "date", "indexed": true},
            {"name": "owner", "type": "person", "indexed": true}
        ]
    }'
);
```

## User-Defined Schemas

### Dynamic Schema Creation (Pure JSON)

Users can create custom schemas without any table creation - schemas are just nodes:

**Example: Invoice Schema Creation**
```sql
INSERT INTO nodes (
    id,
    node_type,
    content,
    properties
) VALUES (
    'invoice',             -- Schema id = type name
    'schema',
    'Invoice',
    '{
        "is_core": false,
        "description": "Invoice tracking with amounts and customers",
        "fields": [
            {"name": "invoice_number", "type": "text", "indexed": true, "required": true},
            {"name": "amount", "type": "number", "indexed": true, "required": true},
            {"name": "customer", "type": "person", "indexed": true},
            {"name": "line_items", "type": "json", "indexed": false},
            {"name": "notes", "type": "text", "indexed": false}
        ]
    }'
);
```

**Invoice Instance (No New Table Required):**
```sql
INSERT INTO nodes (
    id,
    node_type,
    content,
    parent_id,
    origin_node_id,
    properties
) VALUES (
    'uuid-invoice-789',
    'invoice',             -- References schema
    'Invoice INV-2025-001',
    'project-uuid-123',    -- Parent is the project (can be indented under other nodes)
    'project-uuid-123',    -- Created on project page (immutable, for bulk fetch)
    '{
        "invoice_number": "INV-2025-001",
        "amount": 15000.00,
        "customer": "person-uuid-456",
        "line_items": [
            {"description": "Consulting", "amount": 10000},
            {"description": "Implementation", "amount": 5000}
        ],
        "notes": "Payment terms: Net 30"
    }'
);
```

**Auto-Reference Detection:**
- Field `"customer": "person"` → Automatically detected as reference (person schema exists)
- Field `"amount": "number"` → Primitive type
- Field `"line_items": "json"` → Primitive JSON type

## libsql Integration Patterns

### 1. Pure JSON Queries (All Entities)

```rust
use libsql::{Database, de};
use serde::{Deserialize, Serialize};

#[derive(Debug, Deserialize, Serialize)]
struct Node {
    id: String,
    node_type: String,
    content: String,
    parent_id: Option<String>,
    origin_node_id: Option<String>,
    properties: serde_json::Value,
    embedding_vector: Option<Vec<u8>>,
}

impl NodeService {
    pub async fn get_tasks_by_priority(&self, priority: &str) -> Result<Vec<Node>> {
        let mut stmt = self.db.prepare(
            "SELECT * FROM nodes
             WHERE node_type = 'task'
               AND properties->>'$.priority' = ?1
               AND properties->>'$.status' != 'completed'
             ORDER BY properties->>'$.due_date' ASC"
        ).await?;

        let rows = stmt.query([priority]).await?;
        let tasks: Vec<Node> = de::from_rows(&rows)?;
        Ok(tasks)
    }
}
```

### 2. Schema Lookup and Validation

```rust
const PRIMITIVE_TYPES: &[&str] = &["text", "number", "boolean", "date", "json"];

impl SchemaService {
    // Get schema definition
    pub async fn get_schema(&self, schema_name: &str) -> Result<SchemaDefinition> {
        let mut stmt = self.db.prepare(
            "SELECT properties FROM nodes
             WHERE id = ?1 AND node_type = 'schema'"
        ).await?;

        let row = stmt.query_row([schema_name]).await?;
        let properties: SchemaDefinition = serde_json::from_str(&row.get::<String>(0)?)?;
        Ok(properties)
    }

    // Auto-detect field type
    pub async fn detect_field_type(&self, field_type: &str) -> Result<FieldType> {
        if PRIMITIVE_TYPES.contains(&field_type) {
            Ok(FieldType::Primitive(field_type.to_string()))
        } else {
            // Check if schema exists
            if self.schema_exists(field_type).await? {
                Ok(FieldType::Reference { schema_name: field_type.to_string() })
            } else {
                Err(anyhow!("Unknown type: {}", field_type))
            }
        }
    }

    async fn schema_exists(&self, schema_name: &str) -> Result<bool> {
        let mut stmt = self.db.prepare(
            "SELECT COUNT(*) FROM nodes WHERE id = ?1 AND node_type = 'schema'"
        ).await?;

        let count: i64 = stmt.query_row([schema_name]).await?.get(0)?;
        Ok(count > 0)
    }
}
```

### 3. Dynamic Index Management (Rule-Based)

```rust
pub struct IndexManager {
    db: Arc<Database>,
    index_registry: HashMap<String, IndexDefinition>,
}

impl IndexManager {
    // Rule: Create JSON path index when query frequency exceeds threshold
    pub async fn analyze_and_optimize(&self, query_stats: &QueryStatistics) -> Result<()> {
        for (field_path, stats) in query_stats.json_field_access.iter() {
            if stats.queries_per_day > 10 && !self.has_index(field_path) {
                self.create_json_path_index(field_path).await?;
            }
        }
        Ok(())
    }

    async fn create_json_path_index(&self, json_path: &str) -> Result<()> {
        // Example: "task.priority" -> CREATE INDEX idx_task_priority ON nodes((properties->>'$.priority')) WHERE node_type = 'task';
        let parts: Vec<&str> = json_path.split('.').collect();
        let node_type = parts[0];
        let field_name = parts[1];

        let index_name = format!("idx_{}_{}", node_type, field_name);
        let sql = format!(
            "CREATE INDEX IF NOT EXISTS {} ON nodes((properties->>'$.{}')) WHERE node_type = '{}'",
            index_name, field_name, node_type
        );

        self.db.execute(&sql, ()).await?;
        Ok(())
    }

    // Rule: Remove unused indexes after 30 days
    pub async fn cleanup_unused_indexes(&self) -> Result<()> {
        for (field_path, stats) in self.index_registry.iter() {
            if stats.last_used_days_ago > 30 && stats.queries_per_month < 5 {
                self.drop_index(field_path).await?;
            }
        }
        Ok(())
    }
}
```

### 4. Database Initialization (No ALTER TABLE)

```rust
// Pure JSON schema means NO migrations to user machines
impl DatabaseService {
    // Initial database setup (one-time)
    pub async fn initialize_database(&self) -> Result<()> {
        self.db.execute(
            "CREATE TABLE IF NOT EXISTS nodes (
                id TEXT PRIMARY KEY,
                node_type TEXT NOT NULL,
                content TEXT NOT NULL,
                parent_id TEXT,
                origin_node_id TEXT,
                before_sibling_id TEXT,
                created_at DATETIME DEFAULT CURRENT_TIMESTAMP,
                modified_at DATETIME DEFAULT CURRENT_TIMESTAMP,
                properties JSON NOT NULL DEFAULT '{}',
                embedding_vector BLOB,
                FOREIGN KEY (parent_id) REFERENCES nodes(id) ON DELETE CASCADE,
                FOREIGN KEY (origin_node_id) REFERENCES nodes(id) ON DELETE CASCADE,
                FOREIGN KEY (before_sibling_id) REFERENCES nodes(id) ON DELETE SET NULL
            )",
            ()
        ).await?;

        // Create core indexes (never changes)
        self.create_core_indexes().await?;

        // Seed core schemas
        self.seed_core_schemas().await?;

        Ok(())
    }

    // Seed core schemas (task, person, date, project, text)
    async fn seed_core_schemas(&self) -> Result<()> {
        // Insert core schema nodes
        for schema in CORE_SCHEMAS {
            self.db.execute(
                "INSERT OR IGNORE INTO nodes (id, node_type, content, properties)
                 VALUES (?1, 'schema', ?2, ?3)",
                (schema.id, schema.content, schema.properties.to_string())
            ).await?;
        }
        Ok(())
    }
}
```

## Vector Search Strategy

### Current Approach: In-Memory Similarity

```rust
impl NodeService {
    pub async fn semantic_search(
        &self,
        query: &str,
        limit: usize
    ) -> Result<Vec<Node>, Error> {
        // Generate query embedding
        let query_embedding = self.nlp.generate_embedding(query).await?;

        // Fetch all nodes with embeddings
        let rows = sqlx::query!(
            "SELECT id, embedding_vector FROM nodes WHERE embedding_vector IS NOT NULL"
        ).fetch_all(&self.pool).await?;

        // Calculate similarities in memory
        let mut similarities = Vec::new();
        for row in rows {
            if let Some(embedding_blob) = row.embedding_vector {
                let embedding: Vec<f32> = bincode::deserialize(&embedding_blob)?;
                let similarity = cosine_similarity(&query_embedding, &embedding);
                similarities.push((row.id, similarity));
            }
        }

        // Sort and get top results
        similarities.sort_by(|a, b| b.1.partial_cmp(&a.1).unwrap());
        let top_ids: Vec<String> = similarities
            .into_iter()
            .take(limit)
            .map(|(id, _)| id)
            .collect();

        // Fetch full nodes
        self.get_nodes_by_ids(&top_ids).await
    }
}

fn cosine_similarity(a: &[f32], b: &[f32]) -> f32 {
    let dot: f32 = a.iter().zip(b).map(|(x, y)| x * y).sum();
    let norm_a: f32 = a.iter().map(|x| x * x).sum::<f32>().sqrt();
    let norm_b: f32 = b.iter().map(|x| x * x).sum::<f32>().sqrt();
    dot / (norm_a * norm_b)
}
```

### Future: sqlite-vss Extension

For better performance with large datasets:

```sql
-- Install sqlite-vss extension
-- CREATE VIRTUAL TABLE node_embeddings USING vss0(embedding(384));

-- Vector search with native extension
SELECT nodes.*, node_embeddings.distance
FROM node_embeddings
JOIN nodes ON node_embeddings.rowid = nodes.rowid
WHERE vss_search(node_embeddings.embedding, vector_query)
LIMIT 10;
```

## Performance Considerations

### Indexing Strategy
- **Frequently queried fields**: Move to complementary tables with proper indexes
- **JSON fields**: Use JSON operators when available in SQLite
- **Full-text search**: Consider FTS5 for content search
- **Composite indexes**: For complex query patterns

### Query Optimization
- **Pagination**: LIMIT/OFFSET for large result sets
- **Prepared statements**: Reuse compiled queries
- **Connection pooling**: SQLx connection pools for concurrency
- **Transaction management**: Batch operations for consistency

### Storage Optimization
- **BLOB compression**: Compress embedding vectors if needed
- **JSON optimization**: Minimize JSON field size
- **Vacuum scheduling**: Periodic database cleanup
- **WAL mode**: Write-Ahead Logging for better concurrency

## Migration Strategy

> **📖 For detailed implementation procedures**, see the [Schema Management Implementation Guide](../development/schema-management-implementation-guide.md).

**Summary**: NodeSpace uses lazy migration with version tracking to handle schema evolution without ALTER TABLE operations. This preserves the Pure JSON architecture while enabling controlled schema evolution.

### From External Repositories
When migrating from separate `nodespace-*` repositories:

1. **Preserve data structures**: Keep existing interfaces where possible
2. **Gradual migration**: Move one component at a time
3. **Version compatibility**: Maintain API compatibility during transition
4. **Test coverage**: Comprehensive testing before switching

### Schema Evolution

<<<<<<< HEAD
NodeSpace implements a lazy migration strategy for schema changes:

- **Version tracking**: Each node instance tracks `_schema_version` in properties
- **Forward compatibility**: Schemas designed for additive changes via protection levels
- **Lazy migration**: Nodes auto-upgrade on first access after schema change
- **Migration transforms**: Pure functions that upgrade nodes (v1→v2, v2→v3, etc.)
- **Protection enforcement**: Core fields cannot be deleted or modified (UI dependencies)
- **Rollback capability**: Old schema versions supported indefinitely

**Practical Implementation**: The [Schema Management Implementation Guide](../development/schema-management-implementation-guide.md) provides:
- 7-phase incremental implementation plan
- Code examples for each component (SchemaService, MigrationRegistry, lazy integration)
- Protection enforcement patterns and validation logic
- Testing strategies for schema evolution
- MCP integration for AI agent schema manipulation
- Sub-agent delegation guidance for complex phases
=======
**Complete Implementation**: [Issue #106 - Schema Management System](https://github.com/malibio/nodespace-core/issues/106)

NodeSpace uses a **lazy migration strategy** for safe schema evolution:

- **Version tracking**: Each node tracks `_schema_version` in properties field
- **On-access migration**: Nodes upgrade when read, not bulk operation (desktop-safe)
- **Migration registry**: Pure functions for schema transforms (v1→v2, v2→v3, etc.)
- **No ALTER TABLE**: Pure JSON schema eliminates SQL migrations on user machines
- **Protection levels**: core/user/system fields with enforcement at API level
- **Enum extensibility**: `core_values` (protected) + `user_values` (user-extensible)

See [Issue #106](https://github.com/malibio/nodespace-core/issues/106) for complete 7-phase implementation details including SchemaService, MigrationRegistry, MCP tools, and frontend wrappers.
>>>>>>> 55937771

This schema design provides the foundation for NodeSpace's flexible, AI-native knowledge management system while maintaining performance and extensibility.<|MERGE_RESOLUTION|>--- conflicted
+++ resolved
@@ -836,24 +836,6 @@
 
 ### Schema Evolution
 
-<<<<<<< HEAD
-NodeSpace implements a lazy migration strategy for schema changes:
-
-- **Version tracking**: Each node instance tracks `_schema_version` in properties
-- **Forward compatibility**: Schemas designed for additive changes via protection levels
-- **Lazy migration**: Nodes auto-upgrade on first access after schema change
-- **Migration transforms**: Pure functions that upgrade nodes (v1→v2, v2→v3, etc.)
-- **Protection enforcement**: Core fields cannot be deleted or modified (UI dependencies)
-- **Rollback capability**: Old schema versions supported indefinitely
-
-**Practical Implementation**: The [Schema Management Implementation Guide](../development/schema-management-implementation-guide.md) provides:
-- 7-phase incremental implementation plan
-- Code examples for each component (SchemaService, MigrationRegistry, lazy integration)
-- Protection enforcement patterns and validation logic
-- Testing strategies for schema evolution
-- MCP integration for AI agent schema manipulation
-- Sub-agent delegation guidance for complex phases
-=======
 **Complete Implementation**: [Issue #106 - Schema Management System](https://github.com/malibio/nodespace-core/issues/106)
 
 NodeSpace uses a **lazy migration strategy** for safe schema evolution:
@@ -864,8 +846,9 @@
 - **No ALTER TABLE**: Pure JSON schema eliminates SQL migrations on user machines
 - **Protection levels**: core/user/system fields with enforcement at API level
 - **Enum extensibility**: `core_values` (protected) + `user_values` (user-extensible)
+- **Forward compatibility**: Schemas designed for additive changes via protection levels
+- **Rollback capability**: Old schema versions supported indefinitely
 
 See [Issue #106](https://github.com/malibio/nodespace-core/issues/106) for complete 7-phase implementation details including SchemaService, MigrationRegistry, MCP tools, and frontend wrappers.
->>>>>>> 55937771
 
 This schema design provides the foundation for NodeSpace's flexible, AI-native knowledge management system while maintaining performance and extensibility.