/// <reference types="vitest" />
/// <reference types="./src/tests/types/globals.d.ts" />
<<<<<<< HEAD
=======
/// <reference types="./src/tests/types/vitest-env.d.ts" />
>>>>>>> bd9c3e0c
import { defineConfig } from 'vitest/config';
import { sveltekit } from '@sveltejs/kit/vite';

export default defineConfig({
  plugins: [sveltekit()],

  test: {
    include: ['src/tests/**/*.{test,spec}.{js,ts}'],
<<<<<<< HEAD
    environment: 'jsdom',
    globals: true,
    setupFiles: ['src/tests/setup.ts'],

    // Ensure proper global environment
    globalSetup: undefined,
    environmentOptions: {
      node: {
        // Ensure global object is available
        global: true
      }
    },
=======
    environment: 'happy-dom', // Fast, modern DOM for Bun compatibility
    globals: true,
    setupFiles: ['src/tests/setup.ts'],

    // Optimized for Bun runtime performance
    globalSetup: undefined,
>>>>>>> bd9c3e0c

    // Simple coverage configuration
    coverage: {
      reporter: ['text', 'html'],
      exclude: ['node_modules/', 'src/tests/', '**/*.d.ts', '**/*.config.ts', 'build/', 'dist/'],
      thresholds: {
        lines: 80,
        functions: 80,
        branches: 75,
        statements: 80
      }
    },

    // Keep tests fast and simple
    testTimeout: 5000,
    hookTimeout: 5000
  }
});<|MERGE_RESOLUTION|>--- conflicted
+++ resolved
@@ -1,9 +1,6 @@
 /// <reference types="vitest" />
 /// <reference types="./src/tests/types/globals.d.ts" />
-<<<<<<< HEAD
-=======
 /// <reference types="./src/tests/types/vitest-env.d.ts" />
->>>>>>> bd9c3e0c
 import { defineConfig } from 'vitest/config';
 import { sveltekit } from '@sveltejs/kit/vite';
 
@@ -12,27 +9,12 @@
 
   test: {
     include: ['src/tests/**/*.{test,spec}.{js,ts}'],
-<<<<<<< HEAD
-    environment: 'jsdom',
-    globals: true,
-    setupFiles: ['src/tests/setup.ts'],
-
-    // Ensure proper global environment
-    globalSetup: undefined,
-    environmentOptions: {
-      node: {
-        // Ensure global object is available
-        global: true
-      }
-    },
-=======
     environment: 'happy-dom', // Fast, modern DOM for Bun compatibility
     globals: true,
     setupFiles: ['src/tests/setup.ts'],
 
     // Optimized for Bun runtime performance
     globalSetup: undefined,
->>>>>>> bd9c3e0c
 
     // Simple coverage configuration
     coverage: {
