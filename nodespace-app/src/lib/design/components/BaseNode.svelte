<!--
  Base Node Component
  
  Provides the foundational visual pattern for all node types in NodeSpace.
  Includes interaction states, accessibility features, and theme awareness.
-->

<script context="module" lang="ts">
  // Node type for styling variants
  export type NodeType = 'text' | 'task' | 'ai-chat' | 'entity' | 'query';

  // Navigation interface for cross-node keyboard navigation
  export interface NodeNavigationMethods {
    // Can this node accept keyboard navigation?
    canAcceptNavigation(): boolean;

    // Enter node from top (arrow down from previous node)
    enterFromTop(): boolean;

    // Enter node from bottom (arrow up from next node)
    enterFromBottom(): boolean;

    // Exit node going up (cursor at first line, arrow up pressed)
    exitToTop(): { canExit: boolean; columnPosition: number };

    // Exit node going down (cursor at last line, arrow down pressed)
    exitToBottom(): { canExit: boolean; columnPosition: number };

    // Get current cursor column for cross-node consistency
    getCurrentColumn(): number;
  }
</script>

<script lang="ts">
  import { createEventDispatcher } from 'svelte';
  import Icon, { type IconName } from '../icons/index.js';

  // Props
  export let nodeType: NodeType = 'text';
  export let nodeId: string = '';
  export let title: string = '';
  export let subtitle: string = '';
  export let content: string = '';
  export let selected: boolean = false;
  export let disabled: boolean = false;
  export let loading: boolean = false;
  export let draggable: boolean = false;
  export let clickable: boolean = true;
  // focusable is automatically handled by clickable buttons
  // export let focusable: boolean = true;
  export let showActions: boolean = true;
  export let compact: boolean = false;
  export let hasChildren: boolean = false;
  export let nodeIcon: IconName | undefined = undefined;
  export let className: string = '';
  export let hasChildren: boolean = false; // Indicates if this node has child nodes

  // Interactive state
  let isDragging = false;

  // Event dispatcher
  const dispatch = createEventDispatcher<{
    click: { nodeId: string; event: MouseEvent };
    select: { nodeId: string; selected: boolean };
    focus: { nodeId: string; event: FocusEvent };
    blur: { nodeId: string; event: FocusEvent };
    keydown: { nodeId: string; event: KeyboardEvent };
    dragstart: { nodeId: string; event: DragEvent };
    dragend: { nodeId: string; event: DragEvent };
    action: { nodeId: string; action: string };
  }>();

<<<<<<< HEAD
=======
  // Get node type icon - auto-select based on nodeType, allow override with nodeIcon prop
  function getNodeTypeIcon(type: NodeType): IconName {
    switch (type) {
      case 'text':
        return 'text';
      case 'task':
        return 'text'; // Future: 'task' when icon added
      case 'ai-chat':
        return 'text'; // Future: 'ai' when icon added
      case 'entity':
        return 'text'; // Future: 'entity' when icon added
      case 'query':
        return 'text'; // Future: 'query' when icon added
      default:
        return 'text';
    }
  }

  // Icon selection logic - nodeIcon prop overrides default
  $: selectedIcon = nodeIcon || getNodeTypeIcon(nodeType);

>>>>>>> 66530b11
  // Get node type label
  function getNodeTypeLabel(type: NodeType): string {
    switch (type) {
      case 'text':
        return 'Text';
      case 'task':
        return 'Task';
      case 'ai-chat':
        return 'AI Chat';
      case 'entity':
        return 'Entity';
      case 'query':
        return 'Query';
      default:
        return 'Node';
    }
  }

  // Event handlers
  function handleClick(event: MouseEvent) {
    if (!clickable || disabled || loading) return;
    dispatch('click', { nodeId, event });
  }

  function handleKeyDown(event: KeyboardEvent) {
    if (disabled) return;

    dispatch('keydown', { nodeId, event });

    // Handle selection toggle with Space or Enter
    if (event.code === 'Space' || event.code === 'Enter') {
      event.preventDefault();
      if (clickable) {
        dispatch('click', { nodeId, event: new MouseEvent('click') });
      }
    }

    // Handle selection with keyboard
    if (event.code === 'Space' && !event.shiftKey) {
      dispatch('select', { nodeId, selected: !selected });
    }
  }

  function handleFocus(event: FocusEvent) {
    if (disabled) return;
    dispatch('focus', { nodeId, event });
  }

  function handleBlur(event: FocusEvent) {
    dispatch('blur', { nodeId, event });
  }

  function handleDragStart(event: DragEvent) {
    if (!draggable || disabled) {
      event.preventDefault();
      return;
    }
    isDragging = true;
    if (event.dataTransfer) {
      event.dataTransfer.effectAllowed = 'move';
      event.dataTransfer.setData('text/plain', nodeId);
      event.dataTransfer.setData(
        'application/x-nodespace-node',
        JSON.stringify({
          id: nodeId,
          type: nodeType,
          title,
          content
        })
      );
    }
    dispatch('dragstart', { nodeId, event });
  }

  function handleDragEnd(event: DragEvent) {
    isDragging = false;
    dispatch('dragend', { nodeId, event });
  }

  function handleAction(action: string) {
    if (disabled) return;
    dispatch('action', { nodeId, action });
  }

  // Default navigation methods (no-op implementations)
  // Derived nodes can override these for custom navigation behavior
  export function canAcceptNavigation(): boolean {
    return false; // By default, nodes don't support navigation
  }

  export function enterFromTop(): boolean {
    return false; // No-op: derived nodes should implement
  }

  export function enterFromBottom(): boolean {
    return false; // No-op: derived nodes should implement
  }

  export function exitToTop(): { canExit: boolean; columnPosition: number } {
    return { canExit: false, columnPosition: 0 }; // No-op: derived nodes should implement
  }

  export function exitToBottom(): { canExit: boolean; columnPosition: number } {
    return { canExit: false, columnPosition: 0 }; // No-op: derived nodes should implement
  }

  export function getCurrentColumn(): number {
    return 0; // No-op: derived nodes should implement
  }

  // CSS classes
  $: nodeClasses = [
    'ns-node',
    `ns-node--${nodeType}`,
    selected && 'ns-node--selected',
    disabled && 'ns-node--disabled',
    loading && 'ns-node--loading',
    isDragging && 'ns-node--dragging',
    compact && 'ns-node--compact',
    hasChildren && 'ns-node--has-children',
    className
  ]
    .filter(Boolean)
    .join(' ');
</script>

{#if clickable}
  <!-- Interactive node container -->
  <button
    type="button"
    class={nodeClasses}
    aria-label="{getNodeTypeLabel(nodeType)}: {title || 'Untitled'}"
    aria-pressed={selected}
    {disabled}
    data-node-id={nodeId}
    data-node-type={nodeType}
    on:click={handleClick}
    on:keydown={handleKeyDown}
    on:focus={handleFocus}
    on:blur={handleBlur}
    on:mouseenter
    on:mouseleave
    on:dragstart={draggable && !disabled ? handleDragStart : undefined}
    on:dragend={draggable && !disabled ? handleDragEnd : undefined}
    draggable={draggable && !disabled}
  >
    <!-- Loading overlay -->
    {#if loading}
      <div class="ns-node__loading-overlay">
        <div class="ns-node__spinner" aria-label="Loading..."></div>
      </div>
    {/if}

    <!-- Node header -->
    <header class="ns-node__header">
<<<<<<< HEAD
      <!-- Node hierarchy indicator -->
      <div
        class="ns-node__hierarchy-indicator"
        class:ns-node__hierarchy-indicator--has-children={hasChildren}
        data-node-type={nodeType}
        role="img"
        aria-label="{hasChildren ? 'Parent node' : 'Childless node'} - {getNodeTypeLabel(nodeType)}"
      ></div>
=======
      <!-- Node type indicator -->
      <div class="ns-node__type-indicator">
        <Icon name={selectedIcon} size={12} className="ns-node__icon" />
      </div>
>>>>>>> 66530b11

      <!-- Node title and subtitle -->
      <div class="ns-node__title-section">
        {#if title}
          <h3 class="ns-node__title">{title}</h3>
        {/if}
        {#if subtitle}
          <p class="ns-node__subtitle">{subtitle}</p>
        {/if}
      </div>

      <!-- Node actions -->
      {#if showActions && !loading && !disabled}
        <div class="ns-node__actions">
          <slot name="actions">
            <span
              class="ns-node__action-btn"
              role="button"
              tabindex="0"
              title="More actions"
              on:click|stopPropagation={() => handleAction('menu')}
              on:keydown={(e) => {
                if (e.key === 'Enter' || e.key === ' ') {
                  e.preventDefault();
                  handleAction('menu');
                }
              }}
            >
              ⋯
            </span>
          </slot>
        </div>
      {/if}
    </header>

    <!-- Node content -->
    <div class="ns-node__content">
      <slot>
        {#if content}
          <p class="ns-node__default-content">{content}</p>
        {:else}
          <p class="ns-node__empty-content">No content</p>
        {/if}
      </slot>
    </div>

    <!-- Node footer -->
    <footer class="ns-node__footer">
      <slot name="footer" />
    </footer>

    <!-- Selection indicator -->
    {#if selected}
      <div class="ns-node__selection-indicator" aria-hidden="true"></div>
    {/if}

    <!-- Focus ring -->
    <div class="ns-node__focus-ring" aria-hidden="true"></div>
  </button>
{:else}
  <!-- Non-interactive node container -->
  <div
    class={nodeClasses}
    role={draggable && !disabled ? 'listitem' : 'article'}
    aria-label="{getNodeTypeLabel(nodeType)}: {title || 'Untitled'}"
    data-node-id={nodeId}
    data-node-type={nodeType}
    draggable={draggable && !disabled}
    on:dragstart={draggable && !disabled ? handleDragStart : undefined}
    on:dragend={draggable && !disabled ? handleDragEnd : undefined}
  >
    <!-- Loading overlay -->
    {#if loading}
      <div class="ns-node__loading-overlay">
        <div class="ns-node__spinner" aria-label="Loading..."></div>
      </div>
    {/if}

    <!-- Node header -->
    <header class="ns-node__header">
<<<<<<< HEAD
      <!-- Node hierarchy indicator -->
      <div
        class="ns-node__hierarchy-indicator"
        class:ns-node__hierarchy-indicator--has-children={hasChildren}
        data-node-type={nodeType}
        role="img"
        aria-label="{hasChildren ? 'Parent node' : 'Childless node'} - {getNodeTypeLabel(nodeType)}"
      ></div>
=======
      <!-- Node type indicator -->
      <div class="ns-node__type-indicator">
        <Icon name={selectedIcon} size={12} className="ns-node__icon" />
      </div>
>>>>>>> 66530b11

      <!-- Node title and subtitle -->
      <div class="ns-node__title-section">
        {#if title}
          <h3 class="ns-node__title">{title}</h3>
        {/if}
        {#if subtitle}
          <p class="ns-node__subtitle">{subtitle}</p>
        {/if}
      </div>

      <!-- Node actions -->
      {#if showActions && !loading && !disabled}
        <div class="ns-node__actions">
          <slot name="actions">
            <span
              class="ns-node__action-btn"
              role="button"
              tabindex="0"
              title="More actions"
              on:click|stopPropagation={() => handleAction('menu')}
              on:keydown={(e) => {
                if (e.key === 'Enter' || e.key === ' ') {
                  e.preventDefault();
                  handleAction('menu');
                }
              }}
            >
              ⋯
            </span>
          </slot>
        </div>
      {/if}
    </header>

    <!-- Node content -->
    <div class="ns-node__content">
      <slot>
        {#if content}
          <p class="ns-node__default-content">{content}</p>
        {:else}
          <p class="ns-node__empty-content">No content</p>
        {/if}
      </slot>
    </div>

    <!-- Node footer -->
    <footer class="ns-node__footer">
      <slot name="footer" />
    </footer>

    <!-- Selection indicator -->
    {#if selected}
      <div class="ns-node__selection-indicator" aria-hidden="true"></div>
    {/if}

    <!-- Focus ring -->
    <div class="ns-node__focus-ring" aria-hidden="true"></div>
  </div>
{/if}

<style>
  /* Base node styling using design system tokens */
  .ns-node {
    /* Reset button styles when used as button */
    background: none;
    font: inherit;
    text-align: inherit;
    position: relative;
    display: flex;
    flex-direction: column;
    background-color: var(--ns-node-state-idle-background);
    border: 1px solid var(--ns-node-state-idle-border);
    border-radius: var(--ns-radius-lg);
    box-shadow: var(--ns-node-state-idle-shadow);
    padding: var(--ns-spacing-4);
    margin: var(--ns-spacing-2);
    transition: all var(--ns-duration-fast) var(--ns-easing-easeInOut);
    cursor: pointer;
    outline: none;
    min-height: 80px;
    overflow: hidden;
  }

  /* Hover state */
  .ns-node:hover:not(.ns-node--disabled):not(.ns-node--loading) {
    background-color: var(--ns-node-state-hover-background);
    border-color: var(--ns-node-state-hover-border);
    box-shadow: var(--ns-node-state-hover-shadow);
    transform: translateY(-1px);
  }

  /* Focus state */
  .ns-node:focus-visible {
    background-color: var(--ns-node-state-focus-background);
    border-color: var(--ns-node-state-focus-border);
  }

  .ns-node:focus-visible .ns-node__focus-ring {
    opacity: 1;
    transform: scale(1);
  }

  /* Active state */
  .ns-node:active:not(.ns-node--disabled) {
    background-color: var(--ns-node-state-active-background);
    border-color: var(--ns-node-state-active-border);
    box-shadow: var(--ns-node-state-active-shadow);
    transform: translateY(0);
  }

  /* Selected state */
  .ns-node--selected {
    background-color: var(--ns-node-state-selected-background);
    border-color: var(--ns-node-state-selected-border);
    box-shadow: var(--ns-node-state-selected-shadow);
  }

  /* Disabled state */
  .ns-node--disabled {
    background-color: var(--ns-node-state-disabled-background);
    border-color: var(--ns-node-state-disabled-border);
    opacity: var(--ns-node-state-disabled-opacity);
    cursor: not-allowed;
    pointer-events: none;
  }

  /* Loading state */
  .ns-node--loading {
    pointer-events: none;
  }

  /* Dragging state */
  .ns-node--dragging {
    opacity: 0.8;
    transform: rotate(2deg) scale(1.02);
    z-index: 1000;
  }

  /* Compact variant */
  .ns-node--compact {
    padding: var(--ns-spacing-2) var(--ns-spacing-3);
    min-height: 48px;
  }

  .ns-node--compact .ns-node__header {
    margin-bottom: var(--ns-spacing-1);
  }

  /* Node type variants with accent colors */
  .ns-node--text {
    border-left: 4px solid var(--ns-node-text-accent);
  }

  .ns-node--task {
    border-left: 4px solid var(--ns-node-task-accent);
  }

  .ns-node--ai-chat {
    border-left: 4px solid var(--ns-node-aiChat-accent);
  }

  .ns-node--entity {
    border-left: 4px solid var(--ns-node-entity-accent);
  }

  .ns-node--query {
    border-left: 4px solid var(--ns-node-query-accent);
  }

  /* Header layout - flex-start ensures consistent top-alignment */
  .ns-node__header {
    display: flex;
    align-items: flex-start;
    gap: var(--ns-spacing-3);
    margin-bottom: var(--ns-spacing-3);
  }

  /* Layered Circle Hierarchy Indicator System */
  .ns-node__hierarchy-indicator {
    position: relative;
    flex-shrink: 0;
<<<<<<< HEAD
    width: 16px;
    height: 16px;
    /* Size tied to app zoom level, not content font sizes */
    font-size: var(--ns-font-size-base);
  }

  /* Childless nodes: 10px solid circle centered in 16px container */
  .ns-node__hierarchy-indicator::before {
    content: '';
    position: absolute;
    top: 50%;
    left: 50%;
    width: 10px;
    height: 10px;
    transform: translate(-50%, -50%);
    border-radius: 50%;
    transition: all var(--ns-duration-fast) var(--ns-easing-easeInOut);
  }

  /* Parent nodes: 16px semi-transparent background circle */
  .ns-node__hierarchy-indicator--has-children::after {
    content: '';
    position: absolute;
    top: 0;
    left: 0;
    width: 16px;
    height: 16px;
    border-radius: 50%;
    opacity: 0.25;
    transition: all var(--ns-duration-fast) var(--ns-easing-easeInOut);
  }

  /* Node type accent colors for circle indicators */
  /* Text nodes - Green */
  .ns-node__hierarchy-indicator[data-node-type='text']::before {
    background-color: var(--ns-node-text-accent);
  }
  .ns-node__hierarchy-indicator--has-children[data-node-type='text']::after {
    background-color: var(--ns-node-text-accent);
  }

  /* Task nodes - Orange */
  .ns-node__hierarchy-indicator[data-node-type='task']::before {
    background-color: var(--ns-node-task-accent);
  }
  .ns-node__hierarchy-indicator--has-children[data-node-type='task']::after {
    background-color: var(--ns-node-task-accent);
  }

  /* AI Chat nodes - Blue */
  .ns-node__hierarchy-indicator[data-node-type='ai-chat']::before {
    background-color: var(--ns-node-aiChat-accent);
  }
  .ns-node__hierarchy-indicator--has-children[data-node-type='ai-chat']::after {
    background-color: var(--ns-node-aiChat-accent);
  }

  /* Entity nodes - Purple */
  .ns-node__hierarchy-indicator[data-node-type='entity']::before {
    background-color: var(--ns-node-entity-accent);
  }
  .ns-node__hierarchy-indicator--has-children[data-node-type='entity']::after {
    background-color: var(--ns-node-entity-accent);
  }

  /* Query nodes - Pink */
  .ns-node__hierarchy-indicator[data-node-type='query']::before {
    background-color: var(--ns-node-query-accent);
  }
  .ns-node__hierarchy-indicator--has-children[data-node-type='query']::after {
    background-color: var(--ns-node-query-accent);
  }

  /* Enhanced visibility on hover/focus for better accessibility */
  .ns-node:hover .ns-node__hierarchy-indicator--has-children::after,
  .ns-node:focus .ns-node__hierarchy-indicator--has-children::after {
    opacity: 0.75;
=======
    width: var(--ns-node-indicator-container);
    height: var(--ns-node-indicator-container);
    position: relative;
    display: flex;
    align-items: center;
    justify-content: center;
  }

  /* Layered circle indicator system using pseudo-elements */
  .ns-node__type-indicator::before,
  .ns-node__type-indicator::after {
    content: '';
    position: absolute;
    border-radius: 50%;
    top: 50%;
    left: 50%;
    transform: translate(-50%, -50%);
  }

  /* Background circle (for parent nodes) - container size with semi-transparent background */
  .ns-node__type-indicator::before {
    width: var(--ns-node-indicator-container);
    height: var(--ns-node-indicator-container);
    background-color: transparent;
    border: none;
    z-index: 0;
  }

  /* Main circle - inner solid circle centered in container */
  .ns-node__type-indicator::after {
    width: var(--ns-node-indicator-circle);
    height: var(--ns-node-indicator-circle);
    background-color: var(--ns-node-text-accent);
    z-index: 1;
  }

  /* Node type variant colors for circles */
  .ns-node--text .ns-node__type-indicator::after {
    background-color: var(--ns-node-text-accent);
  }

  .ns-node--task .ns-node__type-indicator::after {
    background-color: var(--ns-node-task-accent);
  }

  .ns-node--ai-chat .ns-node__type-indicator::after {
    background-color: var(--ns-node-aiChat-accent);
  }

  .ns-node--entity .ns-node__type-indicator::after {
    background-color: var(--ns-node-entity-accent);
  }

  .ns-node--query .ns-node__type-indicator::after {
    background-color: var(--ns-node-query-accent);
  }

  /* Parent node indicator - show semi-transparent background circle at 25% opacity */
  .ns-node--text.ns-node--has-children .ns-node__type-indicator::before {
    background-color: var(--ns-node-text-accent);
    opacity: 0.25;
  }

  .ns-node--task.ns-node--has-children .ns-node__type-indicator::before {
    background-color: var(--ns-node-task-accent);
    opacity: 0.25;
  }

  .ns-node--ai-chat.ns-node--has-children .ns-node__type-indicator::before {
    background-color: var(--ns-node-aiChat-accent);
    opacity: 0.25;
  }

  .ns-node--entity.ns-node--has-children .ns-node__type-indicator::before {
    background-color: var(--ns-node-entity-accent);
    opacity: 0.25;
  }

  .ns-node--query.ns-node--has-children .ns-node__type-indicator::before {
    background-color: var(--ns-node-query-accent);
    opacity: 0.25;
  }

  .ns-node__icon {
    /* Position the SVG icon centered within the solid circle */
    position: absolute;
    top: 50%;
    left: 50%;
    transform: translate(-50%, -50%);
    z-index: 2;
    pointer-events: none;
    color: var(--ns-color-text-inverse);
>>>>>>> 66530b11
  }

  .ns-node__title-section {
    flex: 1;
    min-width: 0;
  }

  .ns-node__title {
    margin: 0 0 var(--ns-spacing-1) 0;
    font-size: var(--ns-font-size-base);
    font-weight: var(--ns-font-weight-semibold);
    line-height: var(--ns-line-height-tight);
    color: var(--ns-color-text-primary);
    word-break: break-word;
  }

  .ns-node__subtitle {
    margin: 0;
    font-size: var(--ns-font-size-sm);
    line-height: var(--ns-line-height-normal);
    color: var(--ns-color-text-secondary);
    word-break: break-word;
  }

  .ns-node__actions {
    flex-shrink: 0;
    opacity: 0;
    transition: opacity var(--ns-duration-fast) var(--ns-easing-easeInOut);
  }

  .ns-node:hover .ns-node__actions,
  .ns-node:focus-within .ns-node__actions {
    opacity: 1;
  }

  .ns-node__action-btn {
    display: flex;
    align-items: center;
    justify-content: center;
    width: 24px;
    height: 24px;
    padding: 0;
    background: none;
    border: none;
    border-radius: var(--ns-radius-sm);
    color: var(--ns-color-text-tertiary);
    cursor: pointer;
    transition: all var(--ns-duration-fast) var(--ns-easing-easeInOut);
  }

  .ns-node__action-btn:hover {
    background-color: var(--ns-color-surface-panel);
    color: var(--ns-color-text-secondary);
  }

  /* Content section */
  .ns-node__content {
    flex: 1;
    margin-bottom: var(--ns-spacing-2);
  }

  .ns-node__default-content {
    margin: 0;
    font-size: var(--ns-font-size-sm);
    line-height: var(--ns-line-height-normal);
    color: var(--ns-color-text-primary);
    word-break: break-word;
  }

  .ns-node__empty-content {
    margin: 0;
    font-size: var(--ns-font-size-sm);
    line-height: var(--ns-line-height-normal);
    color: var(--ns-color-text-placeholder);
    font-style: italic;
  }

  /* Footer section */
  .ns-node__footer {
    margin-top: auto;
  }

  /* Loading overlay */
  .ns-node__loading-overlay {
    position: absolute;
    top: 0;
    left: 0;
    right: 0;
    bottom: 0;
    background-color: var(--ns-color-surface-overlay);
    display: flex;
    align-items: center;
    justify-content: center;
    border-radius: var(--ns-radius-lg);
    z-index: 10;
  }

  .ns-node__spinner {
    width: 20px;
    height: 20px;
    border: 2px solid var(--ns-color-border-default);
    border-top-color: var(--ns-color-primary-500);
    border-radius: 50%;
    animation: spin 1s linear infinite;
  }

  @keyframes spin {
    to {
      transform: rotate(360deg);
    }
  }

  /* Selection indicator */
  .ns-node__selection-indicator {
    position: absolute;
    top: var(--ns-spacing-2);
    right: var(--ns-spacing-2);
    width: 8px;
    height: 8px;
    background-color: var(--ns-color-primary-500);
    border-radius: 50%;
    animation: pulse 2s infinite;
  }

  @keyframes pulse {
    0%,
    100% {
      opacity: 1;
    }
    50% {
      opacity: 0.5;
    }
  }

  /* Focus ring */
  .ns-node__focus-ring {
    position: absolute;
    top: -3px;
    left: -3px;
    right: -3px;
    bottom: -3px;
    border: 2px solid var(--ns-color-primary-500);
    border-radius: calc(var(--ns-radius-lg) + 3px);
    opacity: 0;
    transform: scale(0.95);
    transition: all var(--ns-duration-fast) var(--ns-easing-easeInOut);
    pointer-events: none;
  }

  /* Responsive adjustments */
  @media (max-width: 640px) {
    .ns-node {
      margin: var(--ns-spacing-1);
      padding: var(--ns-spacing-3);
    }

    .ns-node__header {
      gap: var(--ns-spacing-2);
      margin-bottom: var(--ns-spacing-2);
    }

    .ns-node__title {
      font-size: var(--ns-font-size-sm);
    }
  }

  /* Print styles */
  @media print {
    .ns-node {
      box-shadow: none;
      border: 1px solid var(--ns-color-border-default);
      break-inside: avoid;
      margin-bottom: var(--ns-spacing-4);
    }

    .ns-node__actions,
    .ns-node__selection-indicator,
    .ns-node__focus-ring {
      display: none;
    }
  }
</style><|MERGE_RESOLUTION|>--- conflicted
+++ resolved
@@ -53,7 +53,6 @@
   export let hasChildren: boolean = false;
   export let nodeIcon: IconName | undefined = undefined;
   export let className: string = '';
-  export let hasChildren: boolean = false; // Indicates if this node has child nodes
 
   // Interactive state
   let isDragging = false;
@@ -70,8 +69,6 @@
     action: { nodeId: string; action: string };
   }>();
 
-<<<<<<< HEAD
-=======
   // Get node type icon - auto-select based on nodeType, allow override with nodeIcon prop
   function getNodeTypeIcon(type: NodeType): IconName {
     switch (type) {
@@ -92,8 +89,6 @@
 
   // Icon selection logic - nodeIcon prop overrides default
   $: selectedIcon = nodeIcon || getNodeTypeIcon(nodeType);
-
->>>>>>> 66530b11
   // Get node type label
   function getNodeTypeLabel(type: NodeType): string {
     switch (type) {
@@ -249,7 +244,6 @@
 
     <!-- Node header -->
     <header class="ns-node__header">
-<<<<<<< HEAD
       <!-- Node hierarchy indicator -->
       <div
         class="ns-node__hierarchy-indicator"
@@ -258,12 +252,6 @@
         role="img"
         aria-label="{hasChildren ? 'Parent node' : 'Childless node'} - {getNodeTypeLabel(nodeType)}"
       ></div>
-=======
-      <!-- Node type indicator -->
-      <div class="ns-node__type-indicator">
-        <Icon name={selectedIcon} size={12} className="ns-node__icon" />
-      </div>
->>>>>>> 66530b11
 
       <!-- Node title and subtitle -->
       <div class="ns-node__title-section">
@@ -344,7 +332,6 @@
 
     <!-- Node header -->
     <header class="ns-node__header">
-<<<<<<< HEAD
       <!-- Node hierarchy indicator -->
       <div
         class="ns-node__hierarchy-indicator"
@@ -353,12 +340,6 @@
         role="img"
         aria-label="{hasChildren ? 'Parent node' : 'Childless node'} - {getNodeTypeLabel(nodeType)}"
       ></div>
-=======
-      <!-- Node type indicator -->
-      <div class="ns-node__type-indicator">
-        <Icon name={selectedIcon} size={12} className="ns-node__icon" />
-      </div>
->>>>>>> 66530b11
 
       <!-- Node title and subtitle -->
       <div class="ns-node__title-section">
@@ -541,7 +522,6 @@
   .ns-node__hierarchy-indicator {
     position: relative;
     flex-shrink: 0;
-<<<<<<< HEAD
     width: 16px;
     height: 16px;
     /* Size tied to app zoom level, not content font sizes */
@@ -619,100 +599,6 @@
   .ns-node:hover .ns-node__hierarchy-indicator--has-children::after,
   .ns-node:focus .ns-node__hierarchy-indicator--has-children::after {
     opacity: 0.75;
-=======
-    width: var(--ns-node-indicator-container);
-    height: var(--ns-node-indicator-container);
-    position: relative;
-    display: flex;
-    align-items: center;
-    justify-content: center;
-  }
-
-  /* Layered circle indicator system using pseudo-elements */
-  .ns-node__type-indicator::before,
-  .ns-node__type-indicator::after {
-    content: '';
-    position: absolute;
-    border-radius: 50%;
-    top: 50%;
-    left: 50%;
-    transform: translate(-50%, -50%);
-  }
-
-  /* Background circle (for parent nodes) - container size with semi-transparent background */
-  .ns-node__type-indicator::before {
-    width: var(--ns-node-indicator-container);
-    height: var(--ns-node-indicator-container);
-    background-color: transparent;
-    border: none;
-    z-index: 0;
-  }
-
-  /* Main circle - inner solid circle centered in container */
-  .ns-node__type-indicator::after {
-    width: var(--ns-node-indicator-circle);
-    height: var(--ns-node-indicator-circle);
-    background-color: var(--ns-node-text-accent);
-    z-index: 1;
-  }
-
-  /* Node type variant colors for circles */
-  .ns-node--text .ns-node__type-indicator::after {
-    background-color: var(--ns-node-text-accent);
-  }
-
-  .ns-node--task .ns-node__type-indicator::after {
-    background-color: var(--ns-node-task-accent);
-  }
-
-  .ns-node--ai-chat .ns-node__type-indicator::after {
-    background-color: var(--ns-node-aiChat-accent);
-  }
-
-  .ns-node--entity .ns-node__type-indicator::after {
-    background-color: var(--ns-node-entity-accent);
-  }
-
-  .ns-node--query .ns-node__type-indicator::after {
-    background-color: var(--ns-node-query-accent);
-  }
-
-  /* Parent node indicator - show semi-transparent background circle at 25% opacity */
-  .ns-node--text.ns-node--has-children .ns-node__type-indicator::before {
-    background-color: var(--ns-node-text-accent);
-    opacity: 0.25;
-  }
-
-  .ns-node--task.ns-node--has-children .ns-node__type-indicator::before {
-    background-color: var(--ns-node-task-accent);
-    opacity: 0.25;
-  }
-
-  .ns-node--ai-chat.ns-node--has-children .ns-node__type-indicator::before {
-    background-color: var(--ns-node-aiChat-accent);
-    opacity: 0.25;
-  }
-
-  .ns-node--entity.ns-node--has-children .ns-node__type-indicator::before {
-    background-color: var(--ns-node-entity-accent);
-    opacity: 0.25;
-  }
-
-  .ns-node--query.ns-node--has-children .ns-node__type-indicator::before {
-    background-color: var(--ns-node-query-accent);
-    opacity: 0.25;
-  }
-
-  .ns-node__icon {
-    /* Position the SVG icon centered within the solid circle */
-    position: absolute;
-    top: 50%;
-    left: 50%;
-    transform: translate(-50%, -50%);
-    z-index: 2;
-    pointer-events: none;
-    color: var(--ns-color-text-inverse);
->>>>>>> 66530b11
   }
 
   .ns-node__title-section {
