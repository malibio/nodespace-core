--- conflicted
+++ resolved
@@ -145,9 +145,14 @@
             <div class="node-examples">
               <TextNode
                 nodeId="example-text"
-<<<<<<< HEAD
+                title="TextNode Example (Childless)"
+                content="This is an example of a text node with **markdown support** and rich formatting capabilities. Notice the enhanced TextNode with inline editing functionality."
+              />
+
+              <TextNode
+                nodeId="example-text-parent"
                 title="TextNode Example (Parent)"
-                content="This is an example of a text node with **markdown support** and rich formatting capabilities. Notice the enhanced TextNode with inline editing functionality."
+                content="This is an example of a parent text node that contains child nodes with rich markdown support."
               />
 
               <TextNode
@@ -157,67 +162,27 @@
               />
 
               <TextNode
-                nodeId="example-ai-chat"
-                title="AIChatNode Example (Parent)"
-                content="AI Assistant: How can I help you organize your knowledge today?\n\nThis enhanced TextNode supports inline editing with auto-save functionality."
-=======
-                title="TextNode Example (Childless)"
-                subtitle="Rich markdown content"
-                content="This is an example of a text node with markdown support and rich formatting capabilities."
-              />
-
-              <BaseNode
-                nodeType="text"
-                nodeId="example-text-parent"
-                title="TextNode Example (Parent)"
-                subtitle="Rich markdown content with children"
-                content="This is an example of a parent text node that contains child nodes."
-                hasChildren={true}
-              />
-
-              <BaseNode
-                nodeType="task"
-                nodeId="example-task"
-                title="TaskNode Example (Childless)"
-                subtitle="Todo management"
-                content="☐ Complete design system implementation\n☑ Set up Tauri app structure\n☐ Add AI integration"
-              />
-
-              <BaseNode
-                nodeType="task"
                 nodeId="example-task-parent"
-                title="TaskNode Example (Parent)"
-                subtitle="Todo management with subtasks"
-                content="☐ Complete design system implementation\n☑ Set up Tauri app structure\n☐ Add AI integration"
-                hasChildren={true}
-              />
-
-              <BaseNode
-                nodeType="ai-chat"
+                title="TaskNode Example (Parent)" 
+                content="☐ Complete design system implementation\n☑ Set up Tauri app structure\n☐ Add AI integration\n\nThis is a parent task node with subtasks."
+              />
+
+              <TextNode
                 nodeId="example-ai-chat"
                 title="AIChatNode Example (Childless)"
-                subtitle="AI conversations"
-                content="AI Assistant: How can I help you organize your knowledge today?"
->>>>>>> 66530b11
-              />
-
-              <BaseNode
-                nodeType="ai-chat"
+                content="AI Assistant: How can I help you organize your knowledge today?\n\nThis enhanced TextNode supports inline editing with auto-save functionality."
+              />
+
+              <TextNode
                 nodeId="example-ai-chat-parent"
                 title="AIChatNode Example (Parent)"
-                subtitle="AI conversations with follow-ups"
-                content="AI Assistant: How can I help you organize your knowledge today?"
-                hasChildren={true}
-              />
-
-              <BaseNode
-                nodeType="task"
+                content="AI Assistant: How can I help you organize your knowledge today?\n\nThis is a conversation with follow-ups and enhanced TextNode capabilities."
+              />
+
+              <TextNode
                 nodeId="example-icon-override"
-                title="Icon Override Test"
-                subtitle="Using nodeIcon prop to override default"
-                content="This node has nodeType='task' but uses the 'text' icon via nodeIcon prop."
-                nodeIcon="text"
-                hasChildren={true}
+                title="Enhanced TextNode Features"
+                content="This TextNode demonstrates the enhanced inline editing capabilities with markdown support, auto-save functionality, and responsive panel behavior."
               />
             </div>
           </div>
